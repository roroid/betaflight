--- conflicted
+++ resolved
@@ -254,17 +254,10 @@
     EXPECT_EQ(983, crsfChannelData[3]);
     uint8_t crc = crsfFrameCRC();
     EXPECT_EQ(crc, crsfFrame.frame.payload[CRSF_FRAME_RC_CHANNELS_PAYLOAD_SIZE]);
-<<<<<<< HEAD
-    EXPECT_EQ(998, crsfReadRawRC(NULL, 0));
-    EXPECT_EQ(1500, crsfReadRawRC(NULL, 1));
-    EXPECT_EQ(1491, crsfReadRawRC(NULL, 2));
-    EXPECT_EQ(1494, crsfReadRawRC(NULL, 3));
-=======
     EXPECT_EQ(999, (uint16_t)crsfReadRawRC(NULL, 0));
     EXPECT_EQ(1501, (uint16_t)crsfReadRawRC(NULL, 1));
     EXPECT_EQ(1492, (uint16_t)crsfReadRawRC(NULL, 2));
     EXPECT_EQ(1495, (uint16_t)crsfReadRawRC(NULL, 3));
->>>>>>> 2a5e4576
 
     ++framePtr;
     crsfFrame = *(const crsfFrame_t*)framePtr;
