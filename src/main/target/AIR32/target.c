/*
 * This file is part of Cleanflight.
 *
 * Cleanflight is free software: you can redistribute it and/or modify
 * it under the terms of the GNU General Public License as published by
 * the Free Software Foundation, either version 3 of the License, or
 * (at your option) any later version.
 *
 * Cleanflight is distributed in the hope that it will be useful,
 * but WITHOUT ANY WARRANTY; without even the implied warranty of
 * MERCHANTABILITY or FITNESS FOR A PARTICULAR PURPOSE.  See the
 * GNU General Public License for more details.
 *
 * You should have received a copy of the GNU General Public License
 * along with Cleanflight.  If not, see <http://www.gnu.org/licenses/>.
 */

#include <stdint.h>

#include <platform.h>
#include "drivers/io.h"

#include "drivers/timer.h"
#include "drivers/dma.h"

const timerHardware_t timerHardware[USABLE_TIMER_CHANNEL_COUNT] = {
<<<<<<< HEAD
    { TIM3,  IO_TAG(PA4),  TIM_Channel_2, TIM3_IRQn,               TIM_USE_MOTOR, 1, GPIO_AF_2 }, // PWM1  - PA4  - *TIM3_CH2
    { TIM3,  IO_TAG(PA6),  TIM_Channel_1, TIM3_IRQn,               TIM_USE_MOTOR, 1, GPIO_AF_2 }, // PWM2  - PA6  - *TIM3_CH1, TIM8_BKIN, TIM1_BKIN, TIM16_CH1
    { TIM3,  IO_TAG(PB0),  TIM_Channel_3, TIM3_IRQn,               TIM_USE_MOTOR, 1, GPIO_AF_2 }, // PWM3  - PB0  - *TIM3_CH3, TIM1_CH2N, TIM8_CH2N
    { TIM3,  IO_TAG(PB1),  TIM_Channel_4, TIM3_IRQn,               TIM_USE_MOTOR, 1, GPIO_AF_2 }, // PWM4  - PB1  - *TIM3_CH4, TIM1_CH3N, TIM8_CH3N
    { TIM2,  IO_TAG(PA1),  TIM_Channel_2, TIM2_IRQn,               TIM_USE_MOTOR, 1, GPIO_AF_1 }, // PWM5  - PA1  - *TIM2_CH2, TIM15_CH1N
    { TIM2,  IO_TAG(PA2),  TIM_Channel_3, TIM2_IRQn,               TIM_USE_MOTOR, 1, GPIO_AF_1 }, // PWM6  - PA2  - *TIM2_CH3, !TIM15_CH1
    { TIM15, IO_TAG(PA3),  TIM_Channel_2, TIM1_BRK_TIM15_IRQn,     TIM_USE_MOTOR, 1, GPIO_AF_9 }, // PWM7  - PA3  - *TIM15_CH2, TIM2_CH4
    { TIM1,  IO_TAG(PA8),  TIM_Channel_1, TIM1_CC_IRQn,            TIM_USE_MOTOR, 1, GPIO_AF_6 }, // PWM8  - PA8  - *TIM1_CH1, TIM4_ETR
    { TIM17, IO_TAG(PA7),  TIM_Channel_1, TIM1_TRG_COM_TIM17_IRQn, TIM_USE_PPM,   0, GPIO_AF_1 }, // PPM   - PA7  - *TIM17_CH1, TIM1_CH1N, TIM8_CH1
=======
    { TIM3,  IO_TAG(PA4),  TIM_Channel_2, TIM_USE_MOTOR, 1, GPIO_AF_2, NULL, 0 }, // PWM1  - PA4  - *TIM3_CH2
    { TIM3,  IO_TAG(PA6),  TIM_Channel_1, TIM_USE_MOTOR, 1, GPIO_AF_2, NULL, 0 }, // PWM2  - PA6  - *TIM3_CH1, TIM8_BKIN, TIM1_BKIN, TIM16_CH1
    { TIM3,  IO_TAG(PB0),  TIM_Channel_3, TIM_USE_MOTOR, 1, GPIO_AF_2, NULL, 0 }, // PWM3  - PB0  - *TIM3_CH3, TIM1_CH2N, TIM8_CH2N
    { TIM3,  IO_TAG(PB1),  TIM_Channel_4, TIM_USE_MOTOR, 1, GPIO_AF_2, NULL, 0 }, // PWM4  - PB1  - *TIM3_CH4, TIM1_CH3N, TIM8_CH3N
    { TIM2,  IO_TAG(PA1),  TIM_Channel_2, TIM_USE_MOTOR, 1, GPIO_AF_1, NULL, 0 }, // PWM5  - PA1  - *TIM2_CH2, TIM15_CH1N
    { TIM2,  IO_TAG(PA2),  TIM_Channel_3, TIM_USE_MOTOR, 1, GPIO_AF_1, NULL, 0 }, // PWM6  - PA2  - *TIM2_CH3, !TIM15_CH1
    { TIM15, IO_TAG(PA3),  TIM_Channel_2, TIM_USE_MOTOR, 1, GPIO_AF_9, NULL, 0 }, // PWM7  - PA3  - *TIM15_CH2, TIM2_CH4
    { TIM1,  IO_TAG(PA8),  TIM_Channel_1, TIM_USE_MOTOR, 1, GPIO_AF_6, NULL, 0 }, // PWM8  - PA8  - *TIM1_CH1, TIM4_ETR
    { TIM17, IO_TAG(PA7),  TIM_Channel_1, TIM_USE_PPM,   0, GPIO_AF_1, NULL, 0 }, // PPM   - PA7  - *TIM17_CH1, TIM1_CH1N, TIM8_CH1
    { TIM16, IO_TAG(PB8),  TIM_Channel_1, TIM_USE_LED,   0, GPIO_AF_1, DMA1_Channel3, DMA1_CH3_HANDLER }, // PPM   - PA7  - *TIM17_CH1, TIM1_CH1N, TIM8_CH1
>>>>>>> 071b14f9
};<|MERGE_RESOLUTION|>--- conflicted
+++ resolved
@@ -24,17 +24,6 @@
 #include "drivers/dma.h"
 
 const timerHardware_t timerHardware[USABLE_TIMER_CHANNEL_COUNT] = {
-<<<<<<< HEAD
-    { TIM3,  IO_TAG(PA4),  TIM_Channel_2, TIM3_IRQn,               TIM_USE_MOTOR, 1, GPIO_AF_2 }, // PWM1  - PA4  - *TIM3_CH2
-    { TIM3,  IO_TAG(PA6),  TIM_Channel_1, TIM3_IRQn,               TIM_USE_MOTOR, 1, GPIO_AF_2 }, // PWM2  - PA6  - *TIM3_CH1, TIM8_BKIN, TIM1_BKIN, TIM16_CH1
-    { TIM3,  IO_TAG(PB0),  TIM_Channel_3, TIM3_IRQn,               TIM_USE_MOTOR, 1, GPIO_AF_2 }, // PWM3  - PB0  - *TIM3_CH3, TIM1_CH2N, TIM8_CH2N
-    { TIM3,  IO_TAG(PB1),  TIM_Channel_4, TIM3_IRQn,               TIM_USE_MOTOR, 1, GPIO_AF_2 }, // PWM4  - PB1  - *TIM3_CH4, TIM1_CH3N, TIM8_CH3N
-    { TIM2,  IO_TAG(PA1),  TIM_Channel_2, TIM2_IRQn,               TIM_USE_MOTOR, 1, GPIO_AF_1 }, // PWM5  - PA1  - *TIM2_CH2, TIM15_CH1N
-    { TIM2,  IO_TAG(PA2),  TIM_Channel_3, TIM2_IRQn,               TIM_USE_MOTOR, 1, GPIO_AF_1 }, // PWM6  - PA2  - *TIM2_CH3, !TIM15_CH1
-    { TIM15, IO_TAG(PA3),  TIM_Channel_2, TIM1_BRK_TIM15_IRQn,     TIM_USE_MOTOR, 1, GPIO_AF_9 }, // PWM7  - PA3  - *TIM15_CH2, TIM2_CH4
-    { TIM1,  IO_TAG(PA8),  TIM_Channel_1, TIM1_CC_IRQn,            TIM_USE_MOTOR, 1, GPIO_AF_6 }, // PWM8  - PA8  - *TIM1_CH1, TIM4_ETR
-    { TIM17, IO_TAG(PA7),  TIM_Channel_1, TIM1_TRG_COM_TIM17_IRQn, TIM_USE_PPM,   0, GPIO_AF_1 }, // PPM   - PA7  - *TIM17_CH1, TIM1_CH1N, TIM8_CH1
-=======
     { TIM3,  IO_TAG(PA4),  TIM_Channel_2, TIM_USE_MOTOR, 1, GPIO_AF_2, NULL, 0 }, // PWM1  - PA4  - *TIM3_CH2
     { TIM3,  IO_TAG(PA6),  TIM_Channel_1, TIM_USE_MOTOR, 1, GPIO_AF_2, NULL, 0 }, // PWM2  - PA6  - *TIM3_CH1, TIM8_BKIN, TIM1_BKIN, TIM16_CH1
     { TIM3,  IO_TAG(PB0),  TIM_Channel_3, TIM_USE_MOTOR, 1, GPIO_AF_2, NULL, 0 }, // PWM3  - PB0  - *TIM3_CH3, TIM1_CH2N, TIM8_CH2N
@@ -45,5 +34,4 @@
     { TIM1,  IO_TAG(PA8),  TIM_Channel_1, TIM_USE_MOTOR, 1, GPIO_AF_6, NULL, 0 }, // PWM8  - PA8  - *TIM1_CH1, TIM4_ETR
     { TIM17, IO_TAG(PA7),  TIM_Channel_1, TIM_USE_PPM,   0, GPIO_AF_1, NULL, 0 }, // PPM   - PA7  - *TIM17_CH1, TIM1_CH1N, TIM8_CH1
     { TIM16, IO_TAG(PB8),  TIM_Channel_1, TIM_USE_LED,   0, GPIO_AF_1, DMA1_Channel3, DMA1_CH3_HANDLER }, // PPM   - PA7  - *TIM17_CH1, TIM1_CH1N, TIM8_CH1
->>>>>>> 071b14f9
 };