--- conflicted
+++ resolved
@@ -17,130 +17,4 @@
   MEMORY_B1 (rx)  : ORIGIN = 0x60000000, LENGTH = 0K
 }
 
-<<<<<<< HEAD
-__config_start = ORIGIN(FLASH) + LENGTH(FLASH);
-
-/* Define output sections */
-SECTIONS
-{
-  /* The startup code goes first into FLASH */
-  .isr_vector :
-  {
-    . = ALIGN(4);
-    KEEP(*(.isr_vector)) /* Startup code */
-    . = ALIGN(4);
-  } >FLASH
-
-  /* The program code and other data goes into FLASH */
-  .text :
-  {
-    . = ALIGN(4);
-    *(.text)           /* .text sections (code) */
-    *(.text*)          /* .text* sections (code) */
-    *(.rodata)         /* .rodata sections (constants, strings, etc.) */
-    *(.rodata*)        /* .rodata* sections (constants, strings, etc.) */
-    *(.glue_7)         /* glue arm to thumb code */
-    *(.glue_7t)        /* glue thumb to arm code */
-    *(.eh_frame)
-
-    KEEP (*(.init))
-    KEEP (*(.fini))
-
-    . = ALIGN(4);
-    _etext = .;        /* define a global symbols at end of code */
-  } >FLASH
-
-
-   .ARM.extab   : { *(.ARM.extab* .gnu.linkonce.armextab.*) } >FLASH
-    .ARM : {
-    __exidx_start = .;
-      *(.ARM.exidx*)
-      __exidx_end = .;
-    } >FLASH
-
-  .preinit_array     :
-  {
-    PROVIDE_HIDDEN (__preinit_array_start = .);
-    KEEP (*(.preinit_array*))
-    PROVIDE_HIDDEN (__preinit_array_end = .);
-  } >FLASH
-  .init_array :
-  {
-    PROVIDE_HIDDEN (__init_array_start = .);
-    KEEP (*(SORT(.init_array.*)))
-    KEEP (*(.init_array*))
-    PROVIDE_HIDDEN (__init_array_end = .);
-  } >FLASH
-  .fini_array :
-  {
-    PROVIDE_HIDDEN (__fini_array_start = .);
-    KEEP (*(.fini_array*))
-    KEEP (*(SORT(.fini_array.*)))
-    PROVIDE_HIDDEN (__fini_array_end = .);
-  } >FLASH
-
-  /* used by the startup to initialize data */
-  _sidata = .;
-
-  /* Initialized data sections goes into RAM, load LMA copy after code */
-  .data : 
-  {
-    . = ALIGN(4);
-    _sdata = .;        /* create a global symbol at data start */
-    *(.data)           /* .data sections */
-    *(.data*)          /* .data* sections */
-
-    . = ALIGN(4);
-    _edata = .;        /* define a global symbol at data end */
-  } >RAM AT> FLASH
-
-  /* Uninitialized data section */
-  . = ALIGN(4);
-  .bss :
-  {
-    /* This is used by the startup in order to initialize the .bss secion */
-    _sbss = .;         /* define a global symbol at bss start */
-    __bss_start__ = _sbss;
-    *(.bss)
-    *(SORT_BY_ALIGNMENT(.bss*))
-    *(COMMON)
-
-    . = ALIGN(4);
-    _ebss = .;         /* define a global symbol at bss end */
-    __bss_end__ = _ebss;
-  } >RAM
-
-  /* User_heap_stack section, used to check that there is enough RAM left */
-  ._user_heap_stack :
-  {
-    . = ALIGN(4);
-    PROVIDE ( end = . );
-    PROVIDE ( _end = . );
-    . = . + _Min_Heap_Size;
-    . = . + _Min_Stack_Size;
-    . = ALIGN(4);
-  } >RAM
-
-  /* MEMORY_bank1 section, code must be located here explicitly            */
-  /* Example: extern int foo(void) __attribute__ ((section (".mb1text"))); */
-  .memory_b1_text :
-  {
-    *(.mb1text)        /* .mb1text sections (code) */
-    *(.mb1text*)       /* .mb1text* sections (code)  */
-    *(.mb1rodata)      /* read-only data (constants) */
-    *(.mb1rodata*)
-  } >MEMORY_B1
-
-  /* Remove information from the standard libraries */
-  /DISCARD/ :
-  {
-    libc.a ( * )
-    libm.a ( * )
-    libgcc.a ( * )
-  }
-
-  .ARM.attributes 0 : { *(.ARM.attributes) }
-}
-=======
-INCLUDE "stm32_flash.ld"
->>>>>>> 73d7bc61
+INCLUDE "stm32_flash.ld"