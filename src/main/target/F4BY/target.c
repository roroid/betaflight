--- conflicted
+++ resolved
@@ -8,25 +8,6 @@
 #include "drivers/timer_def.h"
 
 const timerHardware_t timerHardware[USABLE_TIMER_CHANNEL_COUNT] = {
-<<<<<<< HEAD
-    { TIM3, IO_TAG(PC9),  TIM_Channel_4, TIM3_IRQn,          TIM_USE_PWM,    0, GPIO_AF_TIM3 }, // S1_IN
-    { TIM3, IO_TAG(PC8),  TIM_Channel_3, TIM3_IRQn,          TIM_USE_PWM,    0, GPIO_AF_TIM3 }, // S2_IN
-    { TIM3, IO_TAG(PC6),  TIM_Channel_1, TIM3_IRQn,          TIM_USE_PWM,    0, GPIO_AF_TIM3 }, // S3_IN
-    { TIM3, IO_TAG(PC7),  TIM_Channel_2, TIM3_IRQn,          TIM_USE_PWM,    0, GPIO_AF_TIM3 }, // S4_IN
-    { TIM4, IO_TAG(PD15), TIM_Channel_4, TIM4_IRQn,          TIM_USE_PWM,    0, GPIO_AF_TIM4 }, // S5_IN
-    { TIM4, IO_TAG(PD14), TIM_Channel_3, TIM4_IRQn,          TIM_USE_PWM,    0, GPIO_AF_TIM4 }, // S6_IN
-    { TIM4, IO_TAG(PD13), TIM_Channel_2, TIM4_IRQn,          TIM_USE_PWM,    0, GPIO_AF_TIM4 }, // S7_IN
-    { TIM4, IO_TAG(PD12), TIM_Channel_1, TIM4_IRQn,          TIM_USE_PWM,    0, GPIO_AF_TIM4 }, // S8_IN
-    { TIM2, IO_TAG(PA0),  TIM_Channel_1, TIM2_IRQn,          TIM_USE_MOTOR,  1, GPIO_AF_TIM2 }, // S1_OUT
-    { TIM2, IO_TAG(PA1),  TIM_Channel_2, TIM2_IRQn,          TIM_USE_MOTOR,  1, GPIO_AF_TIM2 }, // S2_OUT
-    { TIM5, IO_TAG(PA2),  TIM_Channel_3, TIM5_IRQn,          TIM_USE_MOTOR,  1, GPIO_AF_TIM5 }, // S3_OUT
-    { TIM5, IO_TAG(PA3),  TIM_Channel_4, TIM5_IRQn,          TIM_USE_MOTOR,  1, GPIO_AF_TIM5 }, // S4_OUT
-    { TIM1, IO_TAG(PE9),  TIM_Channel_1, TIM1_CC_IRQn,       TIM_USE_MOTOR,  1, GPIO_AF_TIM1 }, // S5_OUT
-    { TIM1, IO_TAG(PE11), TIM_Channel_2, TIM1_CC_IRQn,       TIM_USE_MOTOR,  1, GPIO_AF_TIM1 }, // S6_OUT
-    { TIM1, IO_TAG(PE13), TIM_Channel_3, TIM1_CC_IRQn,       TIM_USE_MOTOR,  1, GPIO_AF_TIM1 }, // S7_OUT
-    { TIM1, IO_TAG(PE14), TIM_Channel_4, TIM1_CC_IRQn,       TIM_USE_MOTOR,  1, GPIO_AF_TIM1 }, // S8_OUT
-    { TIM9, IO_TAG(PE6),  TIM_Channel_2, TIM1_BRK_TIM9_IRQn, TIM_USE_MOTOR,  0, GPIO_AF_TIM9 }, // sonar echo if needed
-=======
     DEF_TIM(TIM3, CH4, PC9,  TIM_USE_PWM,    0, 0), // S1_IN
     DEF_TIM(TIM3, CH3, PC8,  TIM_USE_PWM,    0, 0), // S2_IN
     DEF_TIM(TIM3, CH1, PC6,  TIM_USE_PWM,    0, 0), // S3_IN
@@ -44,5 +25,4 @@
     DEF_TIM(TIM1, CH3, PE13, TIM_USE_MOTOR,  1, 0), // S7_OUT
     DEF_TIM(TIM1, CH4, PE14, TIM_USE_MOTOR,  1, 0), // S8_OUT
     DEF_TIM(TIM9, CH2, PE6,  TIM_USE_MOTOR,  0, 0), // sonar echo if needed
->>>>>>> 071b14f9
 };
