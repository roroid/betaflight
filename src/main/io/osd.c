--- conflicted
+++ resolved
@@ -205,9 +205,7 @@
     OSD_NUMERICAL_VARIO,
     OSD_COMPASS_BAR,
     OSD_ANTI_GRAVITY,
-<<<<<<< HEAD
-    OSD_MOTOR_DIAG
-=======
+    OSD_MOTOR_DIAG,
     OSD_FLIP_ARROW,
 #ifdef USE_RTC_TIME
     OSD_RTC_DATETIME,
@@ -218,7 +216,6 @@
 #ifdef USE_ADC_INTERNAL
     OSD_CORE_TEMPERATURE,
 #endif
->>>>>>> 0e7a4d6e
 };
 
 PG_REGISTER_WITH_RESET_FN(osdConfig_t, osdConfig, PG_OSD_CONFIG, 3);
