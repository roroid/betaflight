/*
 * This file is part of Cleanflight.
 *
 * Cleanflight is free software: you can redistribute it and/or modify
 * it under the terms of the GNU General Public License as published by
 * the Free Software Foundation, either version 3 of the License, or
 * (at your option) any later version.
 *
 * Cleanflight is distributed in the hope that it will be useful,
 * but WITHOUT ANY WARRANTY; without even the implied warranty of
 * MERCHANTABILITY or FITNESS FOR A PARTICULAR PURPOSE.  See the
 * GNU General Public License for more details.
 *
 * You should have received a copy of the GNU General Public License
 * along with Cleanflight.  If not, see <http://www.gnu.org/licenses/>.
 */

#include <stdbool.h>
#include <stdint.h>
#include <stdlib.h>
#include <stdarg.h>
#include <string.h>
#include <math.h>
#include <ctype.h>

#include <platform.h>
#include "scheduler.h"
#include "version.h"

#include "build_config.h"

#include "common/utils.h"
#include "common/axis.h"
#include "common/maths.h"
#include "common/color.h"
#include "common/typeconversion.h"

#include "config/parameter_group.h"
#include "config/parameter_group_ids.h"

#include "drivers/system.h"

#include "drivers/sensor.h"
#include "drivers/accgyro.h"
#include "drivers/compass.h"

#include "drivers/serial.h"
#include "drivers/bus_i2c.h"
#include "drivers/gpio.h"
#include "drivers/timer.h"
#include "drivers/pwm_rx.h"
#include "drivers/sdcard.h"

#include "drivers/buf_writer.h"

//#include "io/escservo.h"
#include "io/gps.h"
#include "io/gimbal.h"
#include "io/rc_controls.h"
#include "io/serial.h"
#include "io/ledstrip.h"
#include "io/flashfs.h"
#include "io/beeper.h"
#include "io/asyncfatfs/asyncfatfs.h"

#include "rx/rx.h"
#include "rx/spektrum.h"

#include "sensors/battery.h"
#include "sensors/boardalignment.h"
#include "sensors/sensors.h"
#include "sensors/acceleration.h"
#include "sensors/gyro.h"
#include "sensors/compass.h"
#include "sensors/barometer.h"

#include "blackbox/blackbox.h"

#include "flight/pid.h"
#include "flight/gtune.h"
#include "flight/imu.h"
#include "flight/mixer.h"
#include "flight/navigation.h"
#include "flight/failsafe.h"
#include "flight/altitudehold.h"

#include "telemetry/telemetry.h"
#include "telemetry/frsky.h"
#include "telemetry/hott.h"

#include "config/runtime_config.h"
#include "config/config.h"
#include "config/config_profile.h"
#include "config/config_system.h"
#include "config/feature.h"
#include "config/profile.h"

#include "common/printf.h"

#include "serial_cli.h"

// FIXME remove this for targets that don't need a CLI.  Perhaps use a no-op macro when USE_CLI is not enabled
// signal that we're in cli mode
uint8_t cliMode = 0;

#ifdef USE_CLI

extern uint16_t cycleTime; // FIXME dependency on mw.c

void gpsEnablePassthrough(serialPort_t *gpsPassthroughPort);

static serialPort_t *cliPort;
static bufWriter_t *cliWriter;
static uint8_t cliWriteBuffer[sizeof(*cliWriter) + 16];

static void cliAux(char *cmdline);
static void cliRxFail(char *cmdline);
static void cliAdjustmentRange(char *cmdline);
static void cliMotorMix(char *cmdline);
static void cliDefaults(char *cmdline);
static void cliDump(char *cmdLine);
static void cliExit(char *cmdline);
static void cliFeature(char *cmdline);
static void cliMotor(char *cmdline);
static void cliPlaySound(char *cmdline);
static void cliProfile(char *cmdline);
static void cliRateProfile(char *cmdline);
static void cliReboot(void);
static void cliSave(char *cmdline);
static void cliSerial(char *cmdline);

#ifdef USE_SERVOS
static void cliServo(char *cmdline);
static void cliServoMix(char *cmdline);
#endif

static void cliSet(char *cmdline);
static void cliGet(char *cmdline);
static void cliStatus(char *cmdline);
#ifndef SKIP_TASK_STATISTICS
static void cliTasks(char *cmdline);
#endif
static void cliVersion(char *cmdline);
static void cliRxRange(char *cmdline);

#ifdef GPS
static void cliGpsPassthrough(char *cmdline);
#endif

static void cliHelp(char *cmdline);
static void cliMap(char *cmdline);

#ifdef LED_STRIP
static void cliLed(char *cmdline);
static void cliColor(char *cmdline);
#endif

#ifndef USE_QUAD_MIXER_ONLY
static void cliMixer(char *cmdline);
#endif

#ifdef USE_FLASHFS
static void cliFlashInfo(char *cmdline);
static void cliFlashErase(char *cmdline);
#ifdef USE_FLASH_TOOLS
static void cliFlashWrite(char *cmdline);
static void cliFlashRead(char *cmdline);
#endif
#endif

#ifdef USE_SDCARD
static void cliSdInfo(char *cmdline);
#endif

// buffer
static char cliBuffer[48];
static uint32_t bufferIndex = 0;

#ifndef USE_QUAD_MIXER_ONLY
//  this with mixerMode_e
static const char * const mixerNames[] = {
    "TRI", "QUADP", "QUADX", "BI",
    "GIMBAL", "Y6", "HEX6",
    "FLYING_WING", "Y4", "HEX6X", "OCTOX8", "OCTOFLATP", "OCTOFLATX",
    "AIRPLANE", "HELI_120_CCPM", "HELI_90_DEG", "VTAIL4",
    "HEX6H", "PPM_TO_SERVO", "DUALCOPTER", "SINGLECOPTER",
    "ATAIL4", "CUSTOM", "CUSTOMAIRPLANE", "CUSTOMTRI", NULL
};
#endif

// sync this with features_e
static const char * const featureNames[] = {
    "RX_PPM", "VBAT", "INFLIGHT_ACC_CAL", "RX_SERIAL", "MOTOR_STOP",
    "SERVO_TILT", "SOFTSERIAL", "GPS", "FAILSAFE",
    "SONAR", "TELEMETRY", "CURRENT_METER", "3D", "RX_PARALLEL_PWM",
    "RX_MSP", "RSSI_ADC", "LED_STRIP", "DISPLAY", "ONESHOT125",
    "BLACKBOX", "CHANNEL_FORWARDING", "TRANSPONDER", NULL
};

// sync this with rxFailsafeChannelMode_e
static const char rxFailsafeModeCharacters[] = "ahs";

static const rxFailsafeChannelMode_e rxFailsafeModesTable[RX_FAILSAFE_TYPE_COUNT][RX_FAILSAFE_MODE_COUNT] = {
    { RX_FAILSAFE_MODE_AUTO, RX_FAILSAFE_MODE_HOLD, RX_FAILSAFE_MODE_INVALID },
    { RX_FAILSAFE_MODE_INVALID, RX_FAILSAFE_MODE_HOLD, RX_FAILSAFE_MODE_SET }
};

#ifndef CJMCU
// sync this with sensors_e
static const char * const sensorTypeNames[] = {
    "GYRO", "ACC", "BARO", "MAG", "SONAR", "GPS", "GPS+MAG", NULL
};

#define SENSOR_NAMES_MASK (SENSOR_GYRO | SENSOR_ACC | SENSOR_BARO | SENSOR_MAG)

static const char * const sensorHardwareNames[4][11] = {
    { "", "None", "MPU6050", "L3G4200D", "MPU3050", "L3GD20", "MPU6000", "MPU6500", "FAKE", NULL },
    { "", "None", "ADXL345", "MPU6050", "MMA845x", "BMA280", "LSM303DLHC", "MPU6000", "MPU6500", "FAKE", NULL },
    { "", "None", "BMP085", "MS5611", "BMP280", NULL },
    { "", "None", "HMC5883", "AK8975", NULL }
};
#endif

typedef struct {
    const char *name;
#ifndef SKIP_CLI_COMMAND_HELP
    const char *description;
    const char *args;
#endif
    void (*func)(char *cmdline);
} clicmd_t;

#ifndef SKIP_CLI_COMMAND_HELP
#define CLI_COMMAND_DEF(name, description, args, method) \
{ \
    name , \
    description , \
    args , \
    method \
}
#else
#define CLI_COMMAND_DEF(name, description, args, method) \
{ \
    name, \
    method \
}
#endif

// should be sorted a..z for bsearch()
const clicmd_t cmdTable[] = {
    CLI_COMMAND_DEF("adjrange", "configure adjustment ranges", NULL, cliAdjustmentRange),
    CLI_COMMAND_DEF("aux", "configure modes", NULL, cliAux),
#ifdef LED_STRIP
    CLI_COMMAND_DEF("color", "configure colors", NULL, cliColor),
#endif
    CLI_COMMAND_DEF("defaults", "reset to defaults and reboot", NULL, cliDefaults),
    CLI_COMMAND_DEF("dump", "dump configuration",
        "[master|profile|rates]", cliDump),
    CLI_COMMAND_DEF("exit", NULL, NULL, cliExit),
    CLI_COMMAND_DEF("feature", "configure features",
        "list\r\n"
        "\t<+|->[name]", cliFeature),
#ifdef USE_FLASHFS
    CLI_COMMAND_DEF("flash_erase", "erase flash chip", NULL, cliFlashErase),
    CLI_COMMAND_DEF("flash_info", "show flash chip info", NULL, cliFlashInfo),
#ifdef USE_FLASH_TOOLS
    CLI_COMMAND_DEF("flash_read", NULL, "<length> <address>", cliFlashRead),
    CLI_COMMAND_DEF("flash_write", NULL, "<address> <message>", cliFlashWrite),
#endif
#endif
    CLI_COMMAND_DEF("get", "get variable value",
            "[name]", cliGet),
#ifdef GPS
    CLI_COMMAND_DEF("gpspassthrough", "passthrough gps to serial", NULL, cliGpsPassthrough),
#endif
    CLI_COMMAND_DEF("help", NULL, NULL, cliHelp),
#ifdef LED_STRIP
    CLI_COMMAND_DEF("led", "configure leds", NULL, cliLed),
#endif
    CLI_COMMAND_DEF("map", "configure rc channel order",
        "[<map>]", cliMap),
#ifndef USE_QUAD_MIXER_ONLY
    CLI_COMMAND_DEF("mixer", "configure mixer",
        "list\r\n"
        "\t<name>", cliMixer),
#endif
    CLI_COMMAND_DEF("mmix", "custom motor mixer", NULL, cliMotorMix),
    CLI_COMMAND_DEF("motor",  "get/set motor",
       "<index> [<value>]", cliMotor),
    CLI_COMMAND_DEF("play_sound", NULL,
        "[<index>]\r\n", cliPlaySound),
    CLI_COMMAND_DEF("profile", "change profile",
        "[<index>]", cliProfile),
    CLI_COMMAND_DEF("rateprofile", "change rate profile",
        "[<index>]", cliRateProfile),
    CLI_COMMAND_DEF("rxrange", "configure rx channel ranges", NULL, cliRxRange),
    CLI_COMMAND_DEF("rxfail", "show/set rx failsafe settings", NULL, cliRxFail),
    CLI_COMMAND_DEF("save", "save and reboot", NULL, cliSave),
    CLI_COMMAND_DEF("serial", "configure serial ports", NULL, cliSerial),
#ifdef USE_SERVOS
    CLI_COMMAND_DEF("servo", "configure servos", NULL, cliServo),
#endif
    CLI_COMMAND_DEF("set", "change setting",
        "[<name>=<value>]", cliSet),
#ifdef USE_SERVOS
    CLI_COMMAND_DEF("smix", "servo mixer",
        "<rule> <servo> <source> <rate> <speed> <min> <max> <box>\r\n"
        "\treset\r\n"
        "\tload <mixer>\r\n"
        "\treverse <servo> <source> r|n", cliServoMix),
#endif
#ifdef USE_SDCARD
    CLI_COMMAND_DEF("sd_info", "sdcard info", NULL, cliSdInfo),
#endif
    CLI_COMMAND_DEF("status", "show status", NULL, cliStatus),
#ifndef SKIP_TASK_STATISTICS
    CLI_COMMAND_DEF("tasks", "show task stats", NULL, cliTasks),
#endif
    CLI_COMMAND_DEF("version", "show version", NULL, cliVersion),
};
#define CMD_COUNT (sizeof(cmdTable) / sizeof(clicmd_t))

static const char * const lookupTableOffOn[] = {
    "OFF", "ON"
};

static const char * const lookupTableUnit[] = {
    "IMPERIAL", "METRIC"
};

static const char * const lookupTableAlignment[] = {
    "DEFAULT",
    "CW0",
    "CW90",
    "CW180",
    "CW270",
    "CW0FLIP",
    "CW90FLIP",
    "CW180FLIP",
    "CW270FLIP"
};

#ifdef GPS
static const char * const lookupTableGPSProvider[] = {
    "NMEA", "UBLOX"
};

static const char * const lookupTableGPSSBASMode[] = {
    "AUTO", "EGNOS", "WAAS", "MSAS", "GAGAN"
};
#endif

static const char * const lookupTableCurrentSensor[] = {
    "NONE", "ADC", "VIRTUAL"
};

static const char * const lookupTableGimbalMode[] = {
    "NORMAL", "MIXTILT"
};

static const char * const lookupTablePidController[] = {
    "MW23", "MWREWRITE", "LUX"
};

static const char * const lookupTableBlackboxDevice[] = {
    "SERIAL", "SPIFLASH", "SDCARD"
};

static const char * const lookupTableSerialRX[] = {
    "SPEK1024",
    "SPEK2048",
    "SBUS",
    "SUMD",
    "SUMH",
    "XB-B",
    "XB-B-RJ01",
    "IBUS"
};

static const char * const lookupTableGyroFilter[] = {
    "OFF", "LOW", "MEDIUM", "HIGH"
};

static const char * const lookupTableGyroLpf[] = {
    "OFF",
    "188HZ",
    "98HZ",
    "42HZ",
    "20HZ",
    "10HZ"
};

static const char * const lookupDeltaMethod[] = {
    "ERROR", "MEASUREMENT"
};

typedef struct lookupTableEntry_s {
    const char * const *values;
    const uint8_t valueCount;
} lookupTableEntry_t;

typedef enum {
    TABLE_OFF_ON = 0,
    TABLE_UNIT,
    TABLE_ALIGNMENT,
#ifdef GPS
    TABLE_GPS_PROVIDER,
    TABLE_GPS_SBAS_MODE,
#endif
#ifdef BLACKBOX
    TABLE_BLACKBOX_DEVICE,
#endif
    TABLE_CURRENT_SENSOR,
    TABLE_GIMBAL_MODE,
    TABLE_PID_CONTROLLER,
    TABLE_SERIAL_RX,
    TABLE_GYRO_FILTER,
    TABLE_GYRO_LPF,
    TABLE_DELTA_METHOD,
} lookupTableIndex_e;

static const lookupTableEntry_t lookupTables[] = {
    { lookupTableOffOn, sizeof(lookupTableOffOn) / sizeof(char *) },
    { lookupTableUnit, sizeof(lookupTableUnit) / sizeof(char *) },
    { lookupTableAlignment, sizeof(lookupTableAlignment) / sizeof(char *) },
#ifdef GPS
    { lookupTableGPSProvider, sizeof(lookupTableGPSProvider) / sizeof(char *) },
    { lookupTableGPSSBASMode, sizeof(lookupTableGPSSBASMode) / sizeof(char *) },
#endif
#ifdef BLACKBOX
    { lookupTableBlackboxDevice, sizeof(lookupTableBlackboxDevice) / sizeof(char *) },
#endif
    { lookupTableCurrentSensor, sizeof(lookupTableCurrentSensor) / sizeof(char *) },
    { lookupTableGimbalMode, sizeof(lookupTableGimbalMode) / sizeof(char *) },
    { lookupTablePidController, sizeof(lookupTablePidController) / sizeof(char *) },
    { lookupTableSerialRX, sizeof(lookupTableSerialRX) / sizeof(char *) },
    { lookupTableGyroFilter, sizeof(lookupTableGyroFilter) / sizeof(char *) },
    { lookupTableGyroLpf, sizeof(lookupTableGyroLpf) / sizeof(char *) },
    { lookupDeltaMethod, sizeof(lookupDeltaMethod) / sizeof(char *) }
};

#define VALUE_TYPE_OFFSET 0
#define VALUE_SECTION_OFFSET 4
#define VALUE_MODE_OFFSET 6

typedef enum {
    // value type
    VAR_UINT8 = (0 << VALUE_TYPE_OFFSET),
    VAR_INT8 = (1 << VALUE_TYPE_OFFSET),
    VAR_UINT16 = (2 << VALUE_TYPE_OFFSET),
    VAR_INT16 = (3 << VALUE_TYPE_OFFSET),
    VAR_UINT32 = (4 << VALUE_TYPE_OFFSET),
    VAR_FLOAT = (5 << VALUE_TYPE_OFFSET),

    // value section
    MASTER_VALUE = (0 << VALUE_SECTION_OFFSET),
    PROFILE_VALUE = (1 << VALUE_SECTION_OFFSET),
    CONTROL_RATE_VALUE = (2 << VALUE_SECTION_OFFSET),
    MIGRATED_MASTER_VALUE = (3 << VALUE_SECTION_OFFSET),

    // value mode
    MODE_DIRECT = (0 << VALUE_MODE_OFFSET),
    MODE_LOOKUP = (1 << VALUE_MODE_OFFSET)
} cliValueFlag_e;

#define VALUE_TYPE_MASK (0x0F)
#define VALUE_SECTION_MASK (0x30)
#define VALUE_MODE_MASK (0xC0)

typedef struct cliMinMaxConfig_s {
    const int32_t min;
    const int32_t max;
} cliMinMaxConfig_t;

typedef struct cliLookupTableConfig_s {
    const lookupTableIndex_e tableIndex;
} cliLookupTableConfig_t;

typedef union {
    cliLookupTableConfig_t lookup;
    cliMinMaxConfig_t minmax;

} cliValueConfig_t;

typedef struct {
    const char *name;
    const uint8_t type; // see cliValueFlag_e
    const cliValueConfig_t config;

    pgn_t pgn;
    uint16_t offset;
} __attribute__((packed)) clivalue_t;

const clivalue_t valueTable[] = {
    { "looptime",                   VAR_UINT16 | MIGRATED_MASTER_VALUE, .config.minmax = {0, 9000} , PG_IMU_CONFIG, offsetof(imuConfig_t, looptime)},
    { "emf_avoidance",              VAR_UINT8  | MIGRATED_MASTER_VALUE | MODE_LOOKUP, .config.lookup = { TABLE_OFF_ON } , PG_SYSTEM_CONFIG, offsetof(systemConfig_t, emf_avoidance)},
    { "i2c_highspeed",              VAR_UINT8  | MIGRATED_MASTER_VALUE | MODE_LOOKUP, .config.lookup = { TABLE_OFF_ON } , PG_SYSTEM_CONFIG, offsetof(systemConfig_t, i2c_highspeed)},
    { "gyro_sync",                  VAR_UINT8  | MIGRATED_MASTER_VALUE | MODE_LOOKUP, .config.lookup = { TABLE_OFF_ON } , PG_IMU_CONFIG, offsetof(imuConfig_t, gyroSync)},
    { "gyro_sync_denom",            VAR_UINT8  | MIGRATED_MASTER_VALUE, .config.minmax = { 1,  32 } , PG_IMU_CONFIG, offsetof(imuConfig_t, gyroSyncDenominator)},

    { "mid_rc",                     VAR_UINT16 | MIGRATED_MASTER_VALUE, .config.minmax = { 1200,  1700 } , PG_RX_CONFIG, offsetof(rxConfig_t, midrc)},
    { "min_check",                  VAR_UINT16 | MIGRATED_MASTER_VALUE, .config.minmax = { PWM_RANGE_ZERO,  PWM_RANGE_MAX } , PG_RX_CONFIG, offsetof(rxConfig_t, mincheck)},
    { "max_check",                  VAR_UINT16 | MIGRATED_MASTER_VALUE, .config.minmax = { PWM_RANGE_ZERO,  PWM_RANGE_MAX } , PG_RX_CONFIG, offsetof(rxConfig_t, maxcheck)},
    { "rssi_channel",               VAR_INT8   | MIGRATED_MASTER_VALUE, .config.minmax = { 0,  MAX_SUPPORTED_RC_CHANNEL_COUNT } , PG_RX_CONFIG, offsetof(rxConfig_t, rssi_channel)},
    { "rssi_scale",                 VAR_UINT8  | MIGRATED_MASTER_VALUE, .config.minmax = { RSSI_SCALE_MIN,  RSSI_SCALE_MAX } , PG_RX_CONFIG, offsetof(rxConfig_t, rssi_scale)},
    { "rssi_ppm_invert",            VAR_INT8   | MIGRATED_MASTER_VALUE | MODE_LOOKUP, .config.lookup = { TABLE_OFF_ON } , PG_RX_CONFIG, offsetof(rxConfig_t, rssi_ppm_invert)},
    { "rc_smoothing",               VAR_INT8   | MIGRATED_MASTER_VALUE | MODE_LOOKUP, .config.lookup = { TABLE_OFF_ON } , PG_RX_CONFIG, offsetof(rxConfig_t, rcSmoothing)},
    { "rx_min_usec",                VAR_UINT16 | MIGRATED_MASTER_VALUE, .config.minmax = { PWM_PULSE_MIN,  PWM_PULSE_MAX } , PG_RX_CONFIG, offsetof(rxConfig_t, rx_min_usec)},
    { "rx_max_usec",                VAR_UINT16 | MIGRATED_MASTER_VALUE, .config.minmax = { PWM_PULSE_MIN,  PWM_PULSE_MAX } , PG_RX_CONFIG, offsetof(rxConfig_t, rx_max_usec)},
    { "serialrx_provider",          VAR_UINT8  | MIGRATED_MASTER_VALUE | MODE_LOOKUP, .config.lookup = { TABLE_SERIAL_RX } , PG_RX_CONFIG, offsetof(rxConfig_t, serialrx_provider)},
    { "sbus_inversion",             VAR_UINT8  | MIGRATED_MASTER_VALUE | MODE_LOOKUP, .config.lookup = { TABLE_OFF_ON } , PG_RX_CONFIG, offsetof(rxConfig_t, sbus_inversion)},
    { "spektrum_sat_bind",          VAR_UINT8  | MIGRATED_MASTER_VALUE, .config.minmax = { SPEKTRUM_SAT_BIND_DISABLED,  SPEKTRUM_SAT_BIND_MAX} , PG_RX_CONFIG, offsetof(rxConfig_t, spektrum_sat_bind)},

    { "input_filtering_mode",       VAR_INT8   | MIGRATED_MASTER_VALUE | MODE_LOOKUP, .config.lookup = { TABLE_OFF_ON } , PG_DRIVER_PWM_RX_CONFIG, offsetof(pwmRxConfig_t, inputFilteringMode)},

    { "min_throttle",               VAR_UINT16 | MIGRATED_MASTER_VALUE, .config.minmax = { PWM_RANGE_ZERO,  PWM_RANGE_MAX } , PG_ESC_AND_SERVO_CONFIG, offsetof(escAndServoConfig_t, minthrottle)},
    { "max_throttle",               VAR_UINT16 | MIGRATED_MASTER_VALUE, .config.minmax = { PWM_RANGE_ZERO,  PWM_RANGE_MAX } , PG_ESC_AND_SERVO_CONFIG, offsetof(escAndServoConfig_t, maxthrottle)},
    { "min_command",                VAR_UINT16 | MIGRATED_MASTER_VALUE, .config.minmax = { PWM_RANGE_ZERO,  PWM_RANGE_MAX } , PG_ESC_AND_SERVO_CONFIG, offsetof(escAndServoConfig_t, mincommand)},
    { "servo_center_pulse",         VAR_UINT16 | MIGRATED_MASTER_VALUE, .config.minmax = { PWM_RANGE_ZERO,  PWM_RANGE_MAX } , PG_ESC_AND_SERVO_CONFIG, offsetof(escAndServoConfig_t, servoCenterPulse)},
    { "motor_pwm_rate",             VAR_UINT16 | MIGRATED_MASTER_VALUE, .config.minmax = { 50,  32000 } , PG_ESC_AND_SERVO_CONFIG, offsetof(escAndServoConfig_t, motor_pwm_rate)},
    { "servo_pwm_rate",             VAR_UINT16 | MIGRATED_MASTER_VALUE, .config.minmax = { 50,  498 } , PG_ESC_AND_SERVO_CONFIG, offsetof(escAndServoConfig_t, servo_pwm_rate)},


    { "3d_deadband_low",            VAR_UINT16 | MIGRATED_MASTER_VALUE, .config.minmax = { PWM_RANGE_ZERO,  PWM_RANGE_MAX } , PG_MOTOR_3D_CONFIG, offsetof(motor3DConfig_t, deadband3d_low)}, // FIXME upper limit should match code in the mixer, 1500 currently
    { "3d_deadband_high",           VAR_UINT16 | MIGRATED_MASTER_VALUE, .config.minmax = { PWM_RANGE_ZERO,  PWM_RANGE_MAX } , PG_MOTOR_3D_CONFIG, offsetof(motor3DConfig_t, deadband3d_high)}, // FIXME lower limit should match code in the mixer, 1500 currently,
    { "3d_neutral",                 VAR_UINT16 | MIGRATED_MASTER_VALUE, .config.minmax = { PWM_RANGE_ZERO,  PWM_RANGE_MAX } , PG_MOTOR_3D_CONFIG, offsetof(motor3DConfig_t, neutral3d)},

    { "retarded_arm",               VAR_UINT8  | MIGRATED_MASTER_VALUE | MODE_LOOKUP, .config.lookup = { TABLE_OFF_ON } , PG_ARMING_CONFIG, offsetof(armingConfig_t, retarded_arm)},
    { "disarm_kill_switch",         VAR_UINT8  | MIGRATED_MASTER_VALUE | MODE_LOOKUP, .config.lookup = { TABLE_OFF_ON } , PG_ARMING_CONFIG, offsetof(armingConfig_t, disarm_kill_switch)},
    { "auto_disarm_delay",          VAR_UINT8  | MIGRATED_MASTER_VALUE, .config.minmax = { 0,  60 } , PG_ARMING_CONFIG, offsetof(armingConfig_t, auto_disarm_delay)},
    { "max_arm_angle",              VAR_UINT8  | MIGRATED_MASTER_VALUE, .config.minmax = { 0,  180 } , PG_ARMING_CONFIG, offsetof(armingConfig_t, max_arm_angle)},

    { "small_angle",                VAR_UINT8  | MIGRATED_MASTER_VALUE, .config.minmax = { 0,  180 } , PG_IMU_CONFIG, offsetof(imuConfig_t, small_angle)},

    { "fixedwing_althold_dir",      VAR_INT8   | MIGRATED_MASTER_VALUE, .config.minmax = { -1,  1 }, PG_AIRPLANE_ALT_HOLD_CONFIG, offsetof( airplaneConfig_t, fixedwing_althold_dir) },

    { "reboot_character",           VAR_UINT8  | MIGRATED_MASTER_VALUE, .config.minmax = { 48,  126 } , PG_SERIAL_CONFIG, offsetof(serialConfig_t, reboot_character)},

#ifdef GPS
    { "gps_provider",               VAR_UINT8  | MIGRATED_MASTER_VALUE | MODE_LOOKUP, .config.lookup = { TABLE_GPS_PROVIDER }, PG_GPS_CONFIG, offsetof(gpsConfig_t, provider)},
    { "gps_sbas_mode",              VAR_UINT8  | MIGRATED_MASTER_VALUE | MODE_LOOKUP, .config.lookup = { TABLE_GPS_SBAS_MODE }, PG_GPS_CONFIG, offsetof(gpsConfig_t, sbasMode)},
    { "gps_auto_config",            VAR_UINT8  | MIGRATED_MASTER_VALUE | MODE_LOOKUP, .config.lookup = { TABLE_OFF_ON }, PG_GPS_CONFIG, offsetof(gpsConfig_t, autoConfig)},
    { "gps_auto_baud",              VAR_UINT8  | MIGRATED_MASTER_VALUE | MODE_LOOKUP, .config.lookup = { TABLE_OFF_ON }, PG_GPS_CONFIG, offsetof(gpsConfig_t, autoBaud)},

    { "gps_pos_p",                  VAR_UINT8  | PROFILE_VALUE, .config.minmax = { 0,  200 }, PG_PID_PROFILE, offsetof(pidProfile_t, P8[PIDPOS]) },
    { "gps_pos_i",                  VAR_UINT8  | PROFILE_VALUE, .config.minmax = { 0,  200 }, PG_PID_PROFILE, offsetof(pidProfile_t, I8[PIDPOS]) },
    { "gps_pos_d",                  VAR_UINT8  | PROFILE_VALUE, .config.minmax = { 0,  200 }, PG_PID_PROFILE, offsetof(pidProfile_t, D8[PIDPOS]) },

    { "gps_posr_p",                 VAR_UINT8  | PROFILE_VALUE, .config.minmax = { 0,  200 }, PG_PID_PROFILE, offsetof(pidProfile_t, P8[PIDPOSR]) },
    { "gps_posr_i",                 VAR_UINT8  | PROFILE_VALUE, .config.minmax = { 0,  200 }, PG_PID_PROFILE, offsetof(pidProfile_t, I8[PIDPOSR]) },
    { "gps_posr_d",                 VAR_UINT8  | PROFILE_VALUE, .config.minmax = { 0,  200 }, PG_PID_PROFILE, offsetof(pidProfile_t, D8[PIDPOSR]) },

    { "gps_nav_p",                 VAR_UINT8  | PROFILE_VALUE, .config.minmax = { 0,  200 }, PG_PID_PROFILE, offsetof(pidProfile_t, P8[PIDNAVR]) },
    { "gps_nav_i",                 VAR_UINT8  | PROFILE_VALUE, .config.minmax = { 0,  200 }, PG_PID_PROFILE, offsetof(pidProfile_t, I8[PIDNAVR]) },
    { "gps_nav_d",                 VAR_UINT8  | PROFILE_VALUE, .config.minmax = { 0,  200 }, PG_PID_PROFILE, offsetof(pidProfile_t, D8[PIDNAVR]) },

    { "gps_wp_radius",              VAR_UINT16 | PROFILE_VALUE, .config.minmax = { 0,  2000 }, PG_PID_PROFILE, offsetof(profile_t, gpsProfile.gps_wp_radius) },

    { "nav_controls_heading",       VAR_UINT8  | PROFILE_VALUE | MODE_LOOKUP, .config.lookup = { TABLE_OFF_ON }, PG_PROFILE ,offsetof(profile_t, gpsProfile.nav_controls_heading) },
    { "nav_speed_min",              VAR_UINT16 | PROFILE_VALUE, .config.minmax = { 10,  2000 }, PG_PROFILE, offsetof(profile_t, gpsProfile.nav_speed_min) },
    { "nav_speed_max",              VAR_UINT16 | PROFILE_VALUE, .config.minmax = { 10,  2000 }, PG_PROFILE, offsetof(profile_t, gpsProfile.nav_speed_max) },
    { "nav_slew_rate",              VAR_UINT8  | PROFILE_VALUE, .config.minmax = { 0,  100 }, PG_PROFILE, offsetof(profile_t, gpsProfile.nav_slew_rate) },
#endif

#ifdef TELEMETRY
    { "telemetry_switch",           VAR_UINT8  | MIGRATED_MASTER_VALUE | MODE_LOOKUP, .config.lookup = { TABLE_OFF_ON } , PG_TELEMETRY_CONFIG, offsetof(telemetryConfig_t, telemetry_switch)},
    { "telemetry_inversion",        VAR_UINT8  | MIGRATED_MASTER_VALUE | MODE_LOOKUP, .config.lookup = { TABLE_OFF_ON } , PG_TELEMETRY_CONFIG, offsetof(telemetryConfig_t, telemetry_inversion)},

    { "frsky_default_lattitude",    VAR_FLOAT  | MIGRATED_MASTER_VALUE, .config.minmax = { -90.0,  90.0 } , PG_FRSKY_TELEMETRY_CONFIG, offsetof(frskyTelemetryConfig_t, gpsNoFixLatitude)},
    { "frsky_default_longitude",    VAR_FLOAT  | MIGRATED_MASTER_VALUE, .config.minmax = { -180.0,  180.0 } , PG_FRSKY_TELEMETRY_CONFIG, offsetof(frskyTelemetryConfig_t, gpsNoFixLongitude)},
    { "frsky_coordinates_format",   VAR_UINT8  | MIGRATED_MASTER_VALUE, .config.minmax = { 0,  FRSKY_FORMAT_NMEA } , PG_FRSKY_TELEMETRY_CONFIG, offsetof(frskyTelemetryConfig_t, frsky_coordinate_format)},
    { "frsky_unit",                 VAR_UINT8  | MIGRATED_MASTER_VALUE | MODE_LOOKUP, .config.lookup = { TABLE_UNIT } , PG_FRSKY_TELEMETRY_CONFIG, offsetof(frskyTelemetryConfig_t, frsky_unit)},
    { "frsky_vfas_precision",       VAR_UINT8  | MIGRATED_MASTER_VALUE, .config.minmax = { FRSKY_VFAS_PRECISION_LOW,  FRSKY_VFAS_PRECISION_HIGH } , PG_FRSKY_TELEMETRY_CONFIG, offsetof(frskyTelemetryConfig_t, frsky_vfas_precision)},

    { "hott_alarm_sound_interval",  VAR_UINT8  | MIGRATED_MASTER_VALUE, .config.minmax = { 0,  120 } , PG_HOTT_TELEMETRY_CONFIG, offsetof(hottTelemetryConfig_t, hottAlarmSoundInterval)},
#endif

    { "battery_capacity",           VAR_UINT16 | MIGRATED_MASTER_VALUE, .config.minmax = { 0,  20000 } , PG_BATTERY_CONFIG, offsetof(batteryConfig_t, batteryCapacity)},
    { "vbat_scale",                 VAR_UINT8  | MIGRATED_MASTER_VALUE, .config.minmax = { VBAT_SCALE_MIN,  VBAT_SCALE_MAX } , PG_BATTERY_CONFIG, offsetof(batteryConfig_t, vbatscale)},
    { "vbat_max_cell_voltage",      VAR_UINT8  | MIGRATED_MASTER_VALUE, .config.minmax = { 10,  50 } , PG_BATTERY_CONFIG, offsetof(batteryConfig_t, vbatmaxcellvoltage)},
    { "vbat_min_cell_voltage",      VAR_UINT8  | MIGRATED_MASTER_VALUE, .config.minmax = { 10,  50 } , PG_BATTERY_CONFIG, offsetof(batteryConfig_t, vbatmincellvoltage)},
    { "vbat_warning_cell_voltage",  VAR_UINT8  | MIGRATED_MASTER_VALUE, .config.minmax = { 10,  50 } , PG_BATTERY_CONFIG, offsetof(batteryConfig_t, vbatwarningcellvoltage)},
    { "current_meter_scale",        VAR_INT16  | MIGRATED_MASTER_VALUE, .config.minmax = { -10000,  10000 } , PG_BATTERY_CONFIG, offsetof(batteryConfig_t, currentMeterScale)},
    { "current_meter_offset",       VAR_UINT16 | MIGRATED_MASTER_VALUE, .config.minmax = { 0,  3300 } , PG_BATTERY_CONFIG, offsetof(batteryConfig_t, currentMeterOffset)},
    { "multiwii_current_meter_output", VAR_UINT8  | MIGRATED_MASTER_VALUE | MODE_LOOKUP, .config.lookup = { TABLE_OFF_ON } , PG_BATTERY_CONFIG, offsetof(batteryConfig_t, multiwiiCurrentMeterOutput)},
    { "current_meter_type",         VAR_UINT8  | MIGRATED_MASTER_VALUE | MODE_LOOKUP, .config.lookup = { TABLE_CURRENT_SENSOR } , PG_BATTERY_CONFIG, offsetof(batteryConfig_t, currentMeterType)},

    { "align_gyro",                 VAR_UINT8  | MIGRATED_MASTER_VALUE | MODE_LOOKUP, .config.lookup = { TABLE_ALIGNMENT } , PG_SENSOR_ALIGNMENT_CONFIG, offsetof(sensorAlignmentConfig_t, gyro_align)},
    { "align_acc",                  VAR_UINT8  | MIGRATED_MASTER_VALUE | MODE_LOOKUP, .config.lookup = { TABLE_ALIGNMENT } , PG_SENSOR_ALIGNMENT_CONFIG, offsetof(sensorAlignmentConfig_t, acc_align)},
    { "align_mag",                  VAR_UINT8  | MIGRATED_MASTER_VALUE | MODE_LOOKUP, .config.lookup = { TABLE_ALIGNMENT } , PG_SENSOR_ALIGNMENT_CONFIG, offsetof(sensorAlignmentConfig_t, mag_align)},

    { "align_board_roll",           VAR_INT16  | MIGRATED_MASTER_VALUE, .config.minmax = { -180,  360 } , PG_BOARD_ALIGNMENT, offsetof(boardAlignment_t, rollDegrees)},
    { "align_board_pitch",          VAR_INT16  | MIGRATED_MASTER_VALUE, .config.minmax = { -180,  360 } , PG_BOARD_ALIGNMENT, offsetof(boardAlignment_t, pitchDegrees)},
    { "align_board_yaw",            VAR_INT16  | MIGRATED_MASTER_VALUE, .config.minmax = { -180,  360 } , PG_BOARD_ALIGNMENT, offsetof(boardAlignment_t, yawDegrees)},

    { "max_angle_inclination",      VAR_UINT16 | MIGRATED_MASTER_VALUE, .config.minmax = { 100,  900 } , PG_IMU_CONFIG, offsetof(imuConfig_t, max_angle_inclination) },

    { "gyro_lpf",                   VAR_UINT8  | MIGRATED_MASTER_VALUE | MODE_LOOKUP, .config.lookup = { TABLE_GYRO_LPF } , PG_GYRO_CONFIG, offsetof(gyroConfig_t, gyro_lpf)},
    { "gyro_soft_lpf",              VAR_FLOAT  | MIGRATED_MASTER_VALUE, .config.minmax = { 0,  500 } , PG_GYRO_CONFIG, offsetof(gyroConfig_t, soft_gyro_lpf_hz)},
    { "moron_threshold",            VAR_UINT8  | MIGRATED_MASTER_VALUE, .config.minmax = { 0,  128 } , PG_GYRO_CONFIG, offsetof(gyroConfig_t, gyroMovementCalibrationThreshold)},
    { "imu_dcm_kp",                 VAR_UINT16 | MIGRATED_MASTER_VALUE, .config.minmax = { 0,  20000 } , PG_IMU_CONFIG, offsetof(imuConfig_t, dcm_kp)},
    { "imu_dcm_ki",                 VAR_UINT16 | MIGRATED_MASTER_VALUE, .config.minmax = { 0,  20000 } , PG_IMU_CONFIG, offsetof(imuConfig_t, dcm_ki)},

    { "alt_hold_deadband",          VAR_UINT8  | PROFILE_VALUE, .config.minmax = { 1,  250 } , PG_RC_CONTROLS_CONFIG, offsetof(rcControlsConfig_t, alt_hold_deadband)},
    { "alt_hold_fast_change",       VAR_UINT8  | PROFILE_VALUE | MODE_LOOKUP, .config.lookup = { TABLE_OFF_ON } , PG_RC_CONTROLS_CONFIG, offsetof(rcControlsConfig_t, alt_hold_fast_change)},
    { "deadband",                   VAR_UINT8  | PROFILE_VALUE, .config.minmax = { 0,  32 } , PG_RC_CONTROLS_CONFIG, offsetof(rcControlsConfig_t, deadband)},
    { "yaw_deadband",               VAR_UINT8  | PROFILE_VALUE, .config.minmax = { 0,  100 } , PG_RC_CONTROLS_CONFIG, offsetof(rcControlsConfig_t, yaw_deadband)},
    { "yaw_control_direction",      VAR_INT8   | PROFILE_VALUE, .config.minmax = { -1,  1 } , PG_RC_CONTROLS_CONFIG, offsetof(rcControlsConfig_t, yaw_control_direction) },
    { "3d_deadband_throttle",       VAR_UINT16 | PROFILE_VALUE, .config.minmax = { PWM_RANGE_ZERO,  PWM_RANGE_MAX }, PG_RC_CONTROLS_CONFIG, offsetof(rcControlsConfig_t, deadband3d_throttle) },

    { "throttle_correction_value",  VAR_UINT8  | PROFILE_VALUE, .config.minmax = { 0,  150 } , PG_PROFILE, offsetof(profile_t, throttle_correction_value)},
    { "throttle_correction_angle",  VAR_UINT16 | PROFILE_VALUE, .config.minmax = { 1,  900 } , PG_PROFILE, offsetof(profile_t, throttle_correction_angle)},


    { "pid_at_min_throttle",        VAR_UINT8  | MIGRATED_MASTER_VALUE | MODE_LOOKUP, .config.lookup = { TABLE_OFF_ON } , PG_MIXER_CONFIG, offsetof(mixerConfig_t, pid_at_min_throttle)},
    { "airmode_saturation_limit",   VAR_UINT8  | MIGRATED_MASTER_VALUE, .config.minmax = { 0,  100 } , PG_MIXER_CONFIG, offsetof(mixerConfig_t, airmode_saturation_limit)},
    { "yaw_motor_direction",        VAR_INT8   | MIGRATED_MASTER_VALUE, .config.minmax = { -1,  1 } , PG_MIXER_CONFIG, offsetof(mixerConfig_t, yaw_motor_direction)},
    { "yaw_jump_prevention_limit",  VAR_UINT16 | MIGRATED_MASTER_VALUE, .config.minmax = { YAW_JUMP_PREVENTION_LIMIT_LOW,  YAW_JUMP_PREVENTION_LIMIT_HIGH } , PG_MIXER_CONFIG, offsetof(mixerConfig_t, yaw_jump_prevention_limit)},

#ifdef USE_SERVOS
    { "tri_unarmed_servo",          VAR_INT8   | MIGRATED_MASTER_VALUE | MODE_LOOKUP, .config.lookup = { TABLE_OFF_ON } , PG_MIXER_CONFIG, offsetof(mixerConfig_t, tri_unarmed_servo)},
    { "servo_lowpass_freq",         VAR_FLOAT  | MIGRATED_MASTER_VALUE, .config.minmax = { 10,  400} , PG_MIXER_CONFIG, offsetof(mixerConfig_t, servo_lowpass_freq)},
    { "servo_lowpass_enable",       VAR_INT8   | MIGRATED_MASTER_VALUE | MODE_LOOKUP, .config.lookup = { TABLE_OFF_ON } , PG_MIXER_CONFIG, offsetof(mixerConfig_t, servo_lowpass_enable)},
#endif

    { "default_rate_profile",       VAR_UINT8  | PROFILE_VALUE , .config.minmax = { 0,  MAX_CONTROL_RATE_PROFILE_COUNT - 1 } , PG_PROFILE, offsetof(profile_t, defaultRateProfileIndex)},

    { "rc_rate",                    VAR_UINT8  | CONTROL_RATE_VALUE, .config.minmax = { 0,  250 } , PG_CONTROL_RATE_PROFILES, offsetof(controlRateConfig_t, rcRate8)},
    { "rc_expo",                    VAR_UINT8  | CONTROL_RATE_VALUE, .config.minmax = { 0,  100 } , PG_CONTROL_RATE_PROFILES, offsetof(controlRateConfig_t, rcExpo8)},
    { "rc_yaw_expo",                VAR_UINT8  | CONTROL_RATE_VALUE, .config.minmax = { 0,  100 } , PG_CONTROL_RATE_PROFILES, offsetof(controlRateConfig_t, rcYawExpo8)},
    { "thr_mid",                    VAR_UINT8  | CONTROL_RATE_VALUE, .config.minmax = { 0,  100 } , PG_CONTROL_RATE_PROFILES, offsetof(controlRateConfig_t, thrMid8)},
    { "thr_expo",                   VAR_UINT8  | CONTROL_RATE_VALUE, .config.minmax = { 0,  100 } , PG_CONTROL_RATE_PROFILES, offsetof(controlRateConfig_t, thrExpo8)},
    { "roll_rate",                  VAR_UINT8  | CONTROL_RATE_VALUE, .config.minmax = { 0,  CONTROL_RATE_CONFIG_ROLL_PITCH_RATE_MAX } , PG_CONTROL_RATE_PROFILES, offsetof(controlRateConfig_t, rates[ROLL])},
    { "pitch_rate",                 VAR_UINT8  | CONTROL_RATE_VALUE, .config.minmax = { 0,  CONTROL_RATE_CONFIG_ROLL_PITCH_RATE_MAX } , PG_CONTROL_RATE_PROFILES, offsetof(controlRateConfig_t, rates[PITCH])},
    { "yaw_rate",                   VAR_UINT8  | CONTROL_RATE_VALUE, .config.minmax = { 0,  CONTROL_RATE_CONFIG_YAW_RATE_MAX } , PG_CONTROL_RATE_PROFILES, offsetof(controlRateConfig_t, rates[YAW])},
    { "tpa_rate",                   VAR_UINT8  | CONTROL_RATE_VALUE, .config.minmax = { 0,  CONTROL_RATE_CONFIG_TPA_MAX} , PG_CONTROL_RATE_PROFILES, offsetof(controlRateConfig_t, dynThrPID)},
    { "tpa_breakpoint",             VAR_UINT16 | CONTROL_RATE_VALUE, .config.minmax = { PWM_RANGE_MIN,  PWM_RANGE_MAX} , PG_CONTROL_RATE_PROFILES, offsetof(controlRateConfig_t, tpa_breakpoint)},

    { "failsafe_delay",             VAR_UINT8  | MIGRATED_MASTER_VALUE, .config.minmax = { 0,  200 } , PG_FAILSAFE_CONFIG, offsetof(failsafeConfig_t, failsafe_delay)},
    { "failsafe_off_delay",         VAR_UINT8  | MIGRATED_MASTER_VALUE, .config.minmax = { 0,  200 } , PG_FAILSAFE_CONFIG, offsetof(failsafeConfig_t, failsafe_off_delay)},
    { "failsafe_throttle",          VAR_UINT16 | MIGRATED_MASTER_VALUE, .config.minmax = { PWM_RANGE_MIN,  PWM_RANGE_MAX } , PG_FAILSAFE_CONFIG, offsetof(failsafeConfig_t, failsafe_throttle)},
    { "failsafe_kill_switch",       VAR_UINT8  | MIGRATED_MASTER_VALUE | MODE_LOOKUP, .config.lookup = { TABLE_OFF_ON } , PG_FAILSAFE_CONFIG, offsetof(failsafeConfig_t, failsafe_kill_switch)},
    { "failsafe_throttle_low_delay",VAR_UINT16 | MIGRATED_MASTER_VALUE, .config.minmax = { 0,  300 } , PG_FAILSAFE_CONFIG, offsetof(failsafeConfig_t, failsafe_throttle_low_delay)},
    { "failsafe_procedure",         VAR_UINT8  | MIGRATED_MASTER_VALUE, .config.minmax = { 0,  1 } , PG_FAILSAFE_CONFIG, offsetof(failsafeConfig_t, failsafe_procedure)},

#ifdef USE_SERVOS
    { "gimbal_mode",                VAR_UINT8  | PROFILE_VALUE | MODE_LOOKUP, .config.lookup = { TABLE_GIMBAL_MODE }, PG_GIMBAL_CONFIG, offsetof(gimbalConfig_t, mode)},
#endif

    { "acc_hardware",               VAR_UINT8  | MIGRATED_MASTER_VALUE, .config.minmax = { 0,  ACC_MAX } , PG_SENSOR_SELECTION_CONFIG, offsetof(sensorSelectionConfig_t, acc_hardware)},

    { "acc_cut_hz",                 VAR_UINT8  | PROFILE_VALUE, .config.minmax = { 0,  200 } , PG_PROFILE, offsetof(profile_t, acc_cut_hz)},
    { "accxy_deadband",             VAR_UINT8  | PROFILE_VALUE, .config.minmax = { 0,  100 } , PG_PROFILE, offsetof(profile_t, accDeadband.xy)},
    { "accz_deadband",              VAR_UINT8  | PROFILE_VALUE, .config.minmax = { 0,  100 } , PG_PROFILE, offsetof(profile_t, accDeadband.z)},
    { "accz_lpf_cutoff",            VAR_FLOAT  | PROFILE_VALUE, .config.minmax = { 1,  20 } , PG_PROFILE, offsetof(profile_t, accz_lpf_cutoff)},
    { "acc_unarmedcal",             VAR_UINT8  | PROFILE_VALUE | MODE_LOOKUP, .config.lookup = { TABLE_OFF_ON } , PG_PROFILE, offsetof(profile_t, acc_unarmedcal)},
    { "acc_trim_pitch",             VAR_INT16  | PROFILE_VALUE, .config.minmax = { -300,  300 } , PG_PROFILE, offsetof(profile_t, accelerometerTrims.values.pitch)},
    { "acc_trim_roll",              VAR_INT16  | PROFILE_VALUE, .config.minmax = { -300,  300 } , PG_PROFILE, offsetof(profile_t, accelerometerTrims.values.roll)},

#ifdef BARO
    { "baro_tab_size",              VAR_UINT8  | PROFILE_VALUE, .config.minmax = { 0,  BARO_SAMPLE_COUNT_MAX } , PG_PROFILE, offsetof(profile_t, barometerConfig.baro_sample_count)},
    { "baro_noise_lpf",             VAR_FLOAT  | PROFILE_VALUE, .config.minmax = { 0 , 1 } , PG_PROFILE, offsetof(profile_t, barometerConfig.baro_noise_lpf)},
    { "baro_cf_vel",                VAR_FLOAT  | PROFILE_VALUE, .config.minmax = { 0 , 1 } , PG_PROFILE, offsetof(profile_t, barometerConfig.baro_cf_vel)},
    { "baro_cf_alt",                VAR_FLOAT  | PROFILE_VALUE, .config.minmax = { 0 , 1 } , PG_PROFILE, offsetof(profile_t, barometerConfig.baro_cf_alt)},
    { "baro_hardware",              VAR_UINT8  | MIGRATED_MASTER_VALUE, .config.minmax = { 0,  BARO_MAX } , PG_SENSOR_SELECTION_CONFIG, offsetof(sensorSelectionConfig_t, baro_hardware)},
#endif

#ifdef MAG
    { "mag_hardware",               VAR_UINT8  | MIGRATED_MASTER_VALUE, .config.minmax = { 0,  MAG_MAX } , PG_SENSOR_SELECTION_CONFIG, offsetof(sensorSelectionConfig_t, mag_hardware)},
    { "mag_declination",            VAR_INT16  | PROFILE_VALUE, .config.minmax = { -18000,  18000 } , PG_PROFILE, offsetof(profile_t, mag_declination)},
#endif

    { "pid_delta_method",           VAR_UINT8  | PROFILE_VALUE | MODE_LOOKUP, .config.lookup = { TABLE_DELTA_METHOD } , PG_PID_PROFILE, offsetof(pidProfile_t, deltaMethod)},

    { "pid_controller",             VAR_UINT8  | PROFILE_VALUE | MODE_LOOKUP, .config.lookup = { TABLE_PID_CONTROLLER } , PG_PID_PROFILE, offsetof(pidProfile_t, pidController)},

    { "p_pitch",                    VAR_UINT8  | PROFILE_VALUE, .config.minmax = { PID_MIN,  PID_MAX } , PG_PID_PROFILE, offsetof(pidProfile_t, P8[FD_PITCH])},
    { "i_pitch",                    VAR_UINT8  | PROFILE_VALUE, .config.minmax = { PID_MIN,  PID_MAX } , PG_PID_PROFILE, offsetof(pidProfile_t, I8[FD_PITCH])},
    { "d_pitch",                    VAR_UINT8  | PROFILE_VALUE, .config.minmax = { PID_MIN,  PID_MAX } , PG_PID_PROFILE, offsetof(pidProfile_t, D8[FD_PITCH])},
    { "p_roll",                     VAR_UINT8  | PROFILE_VALUE, .config.minmax = { PID_MIN,  PID_MAX } , PG_PID_PROFILE, offsetof(pidProfile_t, P8[FD_ROLL])},
    { "i_roll",                     VAR_UINT8  | PROFILE_VALUE, .config.minmax = { PID_MIN,  PID_MAX } , PG_PID_PROFILE, offsetof(pidProfile_t, I8[FD_ROLL])},
    { "d_roll",                     VAR_UINT8  | PROFILE_VALUE, .config.minmax = { PID_MIN,  PID_MAX } , PG_PID_PROFILE, offsetof(pidProfile_t, D8[FD_ROLL])},
    { "p_yaw",                      VAR_UINT8  | PROFILE_VALUE, .config.minmax = { PID_MIN,  PID_MAX } , PG_PID_PROFILE, offsetof(pidProfile_t, P8[FD_YAW])},
    { "i_yaw",                      VAR_UINT8  | PROFILE_VALUE, .config.minmax = { PID_MIN,  PID_MAX } , PG_PID_PROFILE, offsetof(pidProfile_t, I8[FD_YAW])},
    { "d_yaw",                      VAR_UINT8  | PROFILE_VALUE, .config.minmax = { PID_MIN,  PID_MAX } , PG_PID_PROFILE, offsetof(pidProfile_t, D8[FD_YAW])},

    { "p_pitchf",                   VAR_FLOAT  | PROFILE_VALUE, .config.minmax = { PID_F_MIN,  PID_F_MAX } , PG_PID_PROFILE, offsetof(pidProfile_t, P_f[FD_PITCH])},
    { "i_pitchf",                   VAR_FLOAT  | PROFILE_VALUE, .config.minmax = { PID_F_MIN,  PID_F_MAX } , PG_PID_PROFILE, offsetof(pidProfile_t, I_f[FD_PITCH])},
    { "d_pitchf",                   VAR_FLOAT  | PROFILE_VALUE, .config.minmax = { PID_F_MIN,  PID_F_MAX } , PG_PID_PROFILE, offsetof(pidProfile_t, D_f[FD_PITCH])},
    { "p_rollf",                    VAR_FLOAT  | PROFILE_VALUE, .config.minmax = { PID_F_MIN,  PID_F_MAX } , PG_PID_PROFILE, offsetof(pidProfile_t, P_f[FD_ROLL])},
    { "i_rollf",                    VAR_FLOAT  | PROFILE_VALUE, .config.minmax = { PID_F_MIN,  PID_F_MAX } , PG_PID_PROFILE, offsetof(pidProfile_t, I_f[FD_ROLL])},
    { "d_rollf",                    VAR_FLOAT  | PROFILE_VALUE, .config.minmax = { PID_F_MIN,  PID_F_MAX } , PG_PID_PROFILE, offsetof(pidProfile_t, D_f[FD_ROLL])},
    { "p_yawf",                     VAR_FLOAT  | PROFILE_VALUE, .config.minmax = { PID_F_MIN,  PID_F_MAX } , PG_PID_PROFILE, offsetof(pidProfile_t, P_f[FD_YAW])},
    { "i_yawf",                     VAR_FLOAT  | PROFILE_VALUE, .config.minmax = { PID_F_MIN,  PID_F_MAX } , PG_PID_PROFILE, offsetof(pidProfile_t, I_f[FD_YAW])},
    { "d_yawf",                     VAR_FLOAT  | PROFILE_VALUE, .config.minmax = { PID_F_MIN,  PID_F_MAX } , PG_PID_PROFILE, offsetof(pidProfile_t, D_f[FD_YAW])},

    { "level_horizon",              VAR_FLOAT  | PROFILE_VALUE, .config.minmax = { 0,  10 } , PG_PID_PROFILE, offsetof(pidProfile_t, H_level)},
    { "level_angle",                VAR_FLOAT  | PROFILE_VALUE, .config.minmax = { 0,  10 } , PG_PID_PROFILE, offsetof(pidProfile_t, A_level)},
    { "sensitivity_horizon",        VAR_UINT8  | PROFILE_VALUE, .config.minmax = { 0,  250 } , PG_PID_PROFILE, offsetof(pidProfile_t, H_sensitivity)},

    { "p_alt",                      VAR_UINT8  | PROFILE_VALUE, .config.minmax = { PID_MIN,  PID_MAX } , PG_PID_PROFILE, offsetof(pidProfile_t, P8[PIDALT])},
    { "i_alt",                      VAR_UINT8  | PROFILE_VALUE, .config.minmax = { PID_MIN,  PID_MAX } , PG_PID_PROFILE, offsetof(pidProfile_t, I8[PIDALT])},
    { "d_alt",                      VAR_UINT8  | PROFILE_VALUE, .config.minmax = { PID_MIN,  PID_MAX } , PG_PID_PROFILE, offsetof(pidProfile_t, D8[PIDALT])},

    { "p_level",                    VAR_UINT8  | PROFILE_VALUE, .config.minmax = { PID_MIN,  PID_MAX } , PG_PID_PROFILE, offsetof(pidProfile_t, P8[PIDLEVEL])},
    { "i_level",                    VAR_UINT8  | PROFILE_VALUE, .config.minmax = { PID_MIN,  PID_MAX } , PG_PID_PROFILE, offsetof(pidProfile_t, I8[PIDLEVEL])},
    { "d_level",                    VAR_UINT8  | PROFILE_VALUE, .config.minmax = { PID_MIN,  PID_MAX } , PG_PID_PROFILE, offsetof(pidProfile_t, D8[PIDLEVEL])},

    { "p_vel",                      VAR_UINT8  | PROFILE_VALUE, .config.minmax = { PID_MIN,  PID_MAX } , PG_PID_PROFILE, offsetof(pidProfile_t, P8[PIDVEL])},
    { "i_vel",                      VAR_UINT8  | PROFILE_VALUE, .config.minmax = { PID_MIN,  PID_MAX } , PG_PID_PROFILE, offsetof(pidProfile_t, I8[PIDVEL])},
    { "d_vel",                      VAR_UINT8  | PROFILE_VALUE, .config.minmax = { PID_MIN,  PID_MAX } , PG_PID_PROFILE, offsetof(pidProfile_t, D8[PIDVEL])},

    { "yaw_p_limit",                VAR_UINT16 | PROFILE_VALUE, .config.minmax = { YAW_P_LIMIT_MIN, YAW_P_LIMIT_MAX } , PG_PID_PROFILE, offsetof(pidProfile_t, yaw_p_limit)},
    { "dterm_cut_hz",               VAR_FLOAT  | PROFILE_VALUE, .config.minmax = {0, 500 } , PG_PID_PROFILE, offsetof(pidProfile_t, dterm_cut_hz)},

#ifdef GTUNE
    { "gtune_loP_rll",              VAR_UINT8  | PROFILE_VALUE, .config.minmax = { 10,  200 } , PG_GTUNE_CONFIG, offsetof(gtuneConfig_t, gtune_lolimP[FD_ROLL])},
    { "gtune_loP_ptch",             VAR_UINT8  | PROFILE_VALUE, .config.minmax = { 10,  200 } , PG_GTUNE_CONFIG, offsetof(gtuneConfig_t, gtune_lolimP[FD_PITCH])},
    { "gtune_loP_yw",               VAR_UINT8  | PROFILE_VALUE, .config.minmax = { 10,  200 } , PG_GTUNE_CONFIG, offsetof(gtuneConfig_t, gtune_lolimP[FD_YAW])},
    { "gtune_hiP_rll",              VAR_UINT8  | PROFILE_VALUE, .config.minmax = { 0,  200 } , PG_GTUNE_CONFIG, offsetof(gtuneConfig_t, gtune_hilimP[FD_ROLL])},
    { "gtune_hiP_ptch",             VAR_UINT8  | PROFILE_VALUE, .config.minmax = { 0,  200 } , PG_GTUNE_CONFIG, offsetof(gtuneConfig_t, gtune_hilimP[FD_PITCH])},
    { "gtune_hiP_yw",               VAR_UINT8  | PROFILE_VALUE, .config.minmax = { 0,  200 } , PG_GTUNE_CONFIG, offsetof(gtuneConfig_t, gtune_hilimP[FD_YAW])},
    { "gtune_pwr",                  VAR_UINT8  | PROFILE_VALUE, .config.minmax = { 0,  10 } , PG_GTUNE_CONFIG, offsetof(gtuneConfig_t, gtune_pwr)},
    { "gtune_settle_time",          VAR_UINT16 | PROFILE_VALUE, .config.minmax = { 200,  1000 } , PG_GTUNE_CONFIG, offsetof(gtuneConfig_t, gtune_settle_time)},
    { "gtune_average_cycles",       VAR_UINT8  | PROFILE_VALUE, .config.minmax = { 8,  128 } , PG_GTUNE_CONFIG, offsetof(gtuneConfig_t, gtune_average_cycles)},
#endif

#ifdef BLACKBOX
    { "blackbox_rate_num",          VAR_UINT8  | MIGRATED_MASTER_VALUE, .config.minmax = { 1,  32 } , PG_BLACKBOX_CONFIG, offsetof(blackboxConfig_t, rate_num)},
    { "blackbox_rate_denom",        VAR_UINT8  | MIGRATED_MASTER_VALUE, .config.minmax = { 1,  32 } , PG_BLACKBOX_CONFIG, offsetof(blackboxConfig_t, rate_denom)},
    { "blackbox_device",            VAR_UINT8  | MIGRATED_MASTER_VALUE | MODE_LOOKUP, .config.lookup = { TABLE_BLACKBOX_DEVICE } , PG_BLACKBOX_CONFIG, offsetof(blackboxConfig_t, device)},
#endif

    { "magzero_x",                  VAR_INT16  | MIGRATED_MASTER_VALUE, .config.minmax = { -32768,  32767 } , PG_SENSOR_TRIMS, offsetof(sensorTrims_t, magZero.raw[X])},
    { "magzero_y",                  VAR_INT16  | MIGRATED_MASTER_VALUE, .config.minmax = { -32768,  32767 } , PG_SENSOR_TRIMS, offsetof(sensorTrims_t, magZero.raw[Y])},
    { "magzero_z",                  VAR_INT16  | MIGRATED_MASTER_VALUE, .config.minmax = { -32768,  32767 } , PG_SENSOR_TRIMS, offsetof(sensorTrims_t, magZero.raw[Z])},
};

typedef union {
    int32_t int_value;
    float float_value;
} int_float_value_t;

static void cliSetVar(const clivalue_t *var, const int_float_value_t value);
static void cliPrintVar(const clivalue_t *var, uint32_t full);
static void cliPrint(const char *str);
static void cliPrintf(const char *fmt, ...);
static void cliWrite(uint8_t ch);

static void cliPrompt(void)
{
    cliPrint("\r\n# ");
    bufWriterFlush(cliWriter);
}

static void cliShowParseError(void)
{
    cliPrint("Parse error\r\n");
}

static void cliShowArgumentRangeError(char *name, int min, int max)
{
    cliPrintf("%s must be between %d and %d\r\n", name, min, max);
}

static char *processChannelRangeArgs(char *ptr, channelRange_t *range, uint8_t *validArgumentCount)
{
    int val;

    for (int argIndex = 0; argIndex < 2; argIndex++) {
        ptr = strchr(ptr, ' ');
        if (ptr) {
            val = atoi(++ptr);
            val = CHANNEL_VALUE_TO_STEP(val);
            if (val >= MIN_MODE_RANGE_STEP && val <= MAX_MODE_RANGE_STEP) {
                if (argIndex == 0) {
                    range->startStep = val;
                } else {
                    range->endStep = val;
                }
                (*validArgumentCount)++;
            }
        }
    }

    return ptr;
}

// Check if a string's length is zero
static bool isEmpty(const char *string)
{
    return *string == '\0';
}

static void cliRxFail(char *cmdline)
{
    uint8_t channel;
    char buf[3];

    if (isEmpty(cmdline)) {
        // print out rxConfig failsafe settings
        for (channel = 0; channel < MAX_SUPPORTED_RC_CHANNEL_COUNT; channel++) {
            cliRxFail(itoa(channel, buf, 10));
        }
    } else {
        char *ptr = cmdline;
        channel = atoi(ptr++);
        if ((channel < MAX_SUPPORTED_RC_CHANNEL_COUNT)) {

            rxFailsafeChannelConfiguration_t *channelFailsafeConfiguration = &rxConfig.failsafe_channel_configurations[channel];

            uint16_t value;
            rxFailsafeChannelType_e type = (channel < NON_AUX_CHANNEL_COUNT) ? RX_FAILSAFE_TYPE_FLIGHT : RX_FAILSAFE_TYPE_AUX;
            rxFailsafeChannelMode_e mode = channelFailsafeConfiguration->mode;
            bool requireValue = channelFailsafeConfiguration->mode == RX_FAILSAFE_MODE_SET;

            ptr = strchr(ptr, ' ');
            if (ptr) {
                char *p = strchr(rxFailsafeModeCharacters, *(++ptr));
                if (p) {
                    uint8_t requestedMode = p - rxFailsafeModeCharacters;
                    mode = rxFailsafeModesTable[type][requestedMode];
                } else {
                    mode = RX_FAILSAFE_MODE_INVALID;
                }
                if (mode == RX_FAILSAFE_MODE_INVALID) {
                    cliShowParseError();
                    return;
                }

                requireValue = mode == RX_FAILSAFE_MODE_SET;

                ptr = strchr(ptr, ' ');
                if (ptr) {
                    if (!requireValue) {
                        cliShowParseError();
                        return;
                    }
                    value = atoi(++ptr);
                    value = CHANNEL_VALUE_TO_RXFAIL_STEP(value);
                    if (value > MAX_RXFAIL_RANGE_STEP) {
                        cliPrint("Value out of range\r\n");
                        return;
                    }

                    channelFailsafeConfiguration->step = value;
                } else if (requireValue) {
                    cliShowParseError();
                    return;
                }
                channelFailsafeConfiguration->mode = mode;

            }

            char modeCharacter = rxFailsafeModeCharacters[channelFailsafeConfiguration->mode];

            // triple use of cliPrintf below
            // 1. acknowledge interpretation on command,
            // 2. query current setting on single item,
            // 3. recursive use for full list.

            if (requireValue) {
                cliPrintf("rxfail %u %c %d\r\n",
                    channel,
                    modeCharacter,
                    RXFAIL_STEP_TO_CHANNEL_VALUE(channelFailsafeConfiguration->step)
                );
            } else {
                cliPrintf("rxfail %u %c\r\n",
                    channel,
                    modeCharacter
                );
            }
        } else {
            cliShowArgumentRangeError("channel", 0, MAX_SUPPORTED_RC_CHANNEL_COUNT - 1);
        }
    }
}

static void cliAux(char *cmdline)
{
    int i, val = 0;
    char *ptr;

    if (isEmpty(cmdline)) {
        // print out aux channel settings
        for (i = 0; i < MAX_MODE_ACTIVATION_CONDITION_COUNT; i++) {
            modeActivationCondition_t *mac = &currentProfile->modeActivationConditions[i];
            cliPrintf("aux %u %u %u %u %u\r\n",
                i,
                mac->modeId,
                mac->auxChannelIndex,
                MODE_STEP_TO_CHANNEL_VALUE(mac->range.startStep),
                MODE_STEP_TO_CHANNEL_VALUE(mac->range.endStep)
            );
        }
    } else {
        ptr = cmdline;
        i = atoi(ptr++);
        if (i < MAX_MODE_ACTIVATION_CONDITION_COUNT) {
            modeActivationCondition_t *mac = &currentProfile->modeActivationConditions[i];
            uint8_t validArgumentCount = 0;
            ptr = strchr(ptr, ' ');
            if (ptr) {
                val = atoi(++ptr);
                if (val >= 0 && val < CHECKBOX_ITEM_COUNT) {
                    mac->modeId = val;
                    validArgumentCount++;
                }
            }
            ptr = strchr(ptr, ' ');
            if (ptr) {
                val = atoi(++ptr);
                if (val >= 0 && val < MAX_AUX_CHANNEL_COUNT) {
                    mac->auxChannelIndex = val;
                    validArgumentCount++;
                }
            }
            ptr = processChannelRangeArgs(ptr, &mac->range, &validArgumentCount);

            if (validArgumentCount != 4) {
                memset(mac, 0, sizeof(modeActivationCondition_t));
            }
        } else {
            cliShowArgumentRangeError("index", 0, MAX_MODE_ACTIVATION_CONDITION_COUNT - 1);
        }
    }
}

static void cliSerial(char *cmdline)
{
    int i, val;
    char *ptr;

    if (isEmpty(cmdline)) {
        for (i = 0; i < SERIAL_PORT_COUNT; i++) {
            if (!serialIsPortAvailable(serialConfig.portConfigs[i].identifier)) {
                continue;
            };
            cliPrintf("serial %d %d %ld %ld %ld %ld\r\n" ,
                serialConfig.portConfigs[i].identifier,
                serialConfig.portConfigs[i].functionMask,
                baudRates[serialConfig.portConfigs[i].msp_baudrateIndex],
                baudRates[serialConfig.portConfigs[i].gps_baudrateIndex],
                baudRates[serialConfig.portConfigs[i].telemetry_baudrateIndex],
                baudRates[serialConfig.portConfigs[i].blackbox_baudrateIndex]
            );
        }
        return;
    }

    serialPortConfig_t portConfig;
    memset(&portConfig, 0 , sizeof(portConfig));

    serialPortConfig_t *currentConfig;

    uint8_t validArgumentCount = 0;

    ptr = cmdline;

    val = atoi(ptr++);
    currentConfig = serialFindPortConfiguration(val);
    if (currentConfig) {
        portConfig.identifier = val;
        validArgumentCount++;
    }

    ptr = strchr(ptr, ' ');
    if (ptr) {
        val = atoi(++ptr);
        portConfig.functionMask = val & 0xFFFF;
        validArgumentCount++;
    }

    for (i = 0; i < 4; i ++) {
        ptr = strchr(ptr, ' ');
        if (!ptr) {
            break;
        }

        val = atoi(++ptr);

        uint8_t baudRateIndex = lookupBaudRateIndex(val);
        if (baudRates[baudRateIndex] != (uint32_t) val) {
            break;
        }

        switch(i) {
            case 0:
                if (baudRateIndex < BAUD_9600 || baudRateIndex > BAUD_115200) {
                    continue;
                }
                portConfig.msp_baudrateIndex = baudRateIndex;
                break;
            case 1:
                if (baudRateIndex < BAUD_9600 || baudRateIndex > BAUD_115200) {
                    continue;
                }
                portConfig.gps_baudrateIndex = baudRateIndex;
                break;
            case 2:
                if (baudRateIndex != BAUD_AUTO && baudRateIndex > BAUD_115200) {
                    continue;
                }
                portConfig.telemetry_baudrateIndex = baudRateIndex;
                break;
            case 3:
                if (baudRateIndex < BAUD_19200 || baudRateIndex > BAUD_250000) {
                    continue;
                }
                portConfig.blackbox_baudrateIndex = baudRateIndex;
                break;
        }

        validArgumentCount++;
    }

    if (validArgumentCount < 6) {
        cliShowParseError();
        return;
    }

    memcpy(currentConfig, &portConfig, sizeof(portConfig));

}

static void cliAdjustmentRange(char *cmdline)
{
    int i, val = 0;
    char *ptr;

    if (isEmpty(cmdline)) {
        // print out adjustment ranges channel settings
        for (i = 0; i < MAX_ADJUSTMENT_RANGE_COUNT; i++) {
            adjustmentRange_t *ar = &currentProfile->adjustmentRanges[i];
            cliPrintf("adjrange %u %u %u %u %u %u %u\r\n",
                i,
                ar->adjustmentIndex,
                ar->auxChannelIndex,
                MODE_STEP_TO_CHANNEL_VALUE(ar->range.startStep),
                MODE_STEP_TO_CHANNEL_VALUE(ar->range.endStep),
                ar->adjustmentFunction,
                ar->auxSwitchChannelIndex
            );
        }
    } else {
        ptr = cmdline;
        i = atoi(ptr++);
        if (i < MAX_ADJUSTMENT_RANGE_COUNT) {
            adjustmentRange_t *ar = &currentProfile->adjustmentRanges[i];
            uint8_t validArgumentCount = 0;

            ptr = strchr(ptr, ' ');
            if (ptr) {
                val = atoi(++ptr);
                if (val >= 0 && val < MAX_SIMULTANEOUS_ADJUSTMENT_COUNT) {
                    ar->adjustmentIndex = val;
                    validArgumentCount++;
                }
            }
            ptr = strchr(ptr, ' ');
            if (ptr) {
                val = atoi(++ptr);
                if (val >= 0 && val < MAX_AUX_CHANNEL_COUNT) {
                    ar->auxChannelIndex = val;
                    validArgumentCount++;
                }
            }

            ptr = processChannelRangeArgs(ptr, &ar->range, &validArgumentCount);

            ptr = strchr(ptr, ' ');
            if (ptr) {
                val = atoi(++ptr);
                if (val >= 0 && val < ADJUSTMENT_FUNCTION_COUNT) {
                    ar->adjustmentFunction = val;
                    validArgumentCount++;
                }
            }
            ptr = strchr(ptr, ' ');
            if (ptr) {
                val = atoi(++ptr);
                if (val >= 0 && val < MAX_AUX_CHANNEL_COUNT) {
                    ar->auxSwitchChannelIndex = val;
                    validArgumentCount++;
                }
            }

            if (validArgumentCount != 6) {
                memset(ar, 0, sizeof(adjustmentRange_t));
                cliShowParseError();
            }
        } else {
            cliShowArgumentRangeError("index", 0, MAX_ADJUSTMENT_RANGE_COUNT - 1);
        }
    }
}

static void cliMotorMix(char *cmdline)
{
#ifdef USE_QUAD_MIXER_ONLY
    UNUSED(cmdline);
#else
    int i, check = 0;
    int num_motors = 0;
    uint8_t len;
    char ftoaBuffer[FTOA_BUFFER_SIZE];
    char *ptr;

    if (isEmpty(cmdline)) {
        cliPrint("Motor\tThr\tRoll\tPitch\tYaw\r\n");
        for (i = 0; i < MAX_SUPPORTED_MOTORS; i++) {
            if (customMotorMixer[i].throttle == 0.0f)
                break;
            num_motors++;
            cliPrintf("#%d:\t", i);
            cliPrintf("%s\t", ftoa(customMotorMixer[i].throttle, ftoaBuffer));
            cliPrintf("%s\t", ftoa(customMotorMixer[i].roll, ftoaBuffer));
            cliPrintf("%s\t", ftoa(customMotorMixer[i].pitch, ftoaBuffer));
            cliPrintf("%s\r\n", ftoa(customMotorMixer[i].yaw, ftoaBuffer));
        }
        return;
    } else if (strncasecmp(cmdline, "reset", 5) == 0) {
        // erase custom mixer
        for (i = 0; i < MAX_SUPPORTED_MOTORS; i++)
            customMotorMixer[i].throttle = 0.0f;
    } else if (strncasecmp(cmdline, "load", 4) == 0) {
        ptr = strchr(cmdline, ' ');
        if (ptr) {
            len = strlen(++ptr);
            for (i = 0; ; i++) {
                if (mixerNames[i] == NULL) {
                    cliPrint("Invalid name\r\n");
                    break;
                }
                if (strncasecmp(ptr, mixerNames[i], len) == 0) {
                    mixerLoadMix(i, customMotorMixer);
                    cliPrintf("Loaded %s\r\n", mixerNames[i]);
                    cliMotorMix("");
                    break;
                }
            }
        }
    } else {
        ptr = cmdline;
        i = atoi(ptr); // get motor number
        if (i < MAX_SUPPORTED_MOTORS) {
            ptr = strchr(ptr, ' ');
            if (ptr) {
                customMotorMixer[i].throttle = fastA2F(++ptr);
                check++;
            }
            ptr = strchr(ptr, ' ');
            if (ptr) {
                customMotorMixer[i].roll = fastA2F(++ptr);
                check++;
            }
            ptr = strchr(ptr, ' ');
            if (ptr) {
                customMotorMixer[i].pitch = fastA2F(++ptr);
                check++;
            }
            ptr = strchr(ptr, ' ');
            if (ptr) {
                customMotorMixer[i].yaw = fastA2F(++ptr);
                check++;
            }
            if (check != 4) {
                cliShowParseError();
            } else {
                cliMotorMix("");
            }
        } else {
            cliShowArgumentRangeError("index", 0, MAX_SUPPORTED_MOTORS - 1);
        }
    }
#endif
}

static void cliRxRange(char *cmdline)
{
    int i, validArgumentCount = 0;
    char *ptr;

    if (isEmpty(cmdline)) {
        for (i = 0; i < NON_AUX_CHANNEL_COUNT; i++) {
            rxChannelRangeConfiguration_t *channelRangeConfiguration = &rxConfig.channelRanges[i];
            cliPrintf("rxrange %u %u %u\r\n", i, channelRangeConfiguration->min, channelRangeConfiguration->max);
        }
    } else if (strcasecmp(cmdline, "reset") == 0) {
        resetAllRxChannelRangeConfigurations(rxConfig.channelRanges);
    } else {
        ptr = cmdline;
        i = atoi(ptr);
        if (i >= 0 && i < NON_AUX_CHANNEL_COUNT) {
            int rangeMin, rangeMax;

            ptr = strchr(ptr, ' ');
            if (ptr) {
                rangeMin = atoi(++ptr);
                validArgumentCount++;
            }

            ptr = strchr(ptr, ' ');
            if (ptr) {
                rangeMax = atoi(++ptr);
                validArgumentCount++;
            }

            if (validArgumentCount != 2) {
                cliShowParseError();
            } else if (rangeMin < PWM_PULSE_MIN || rangeMin > PWM_PULSE_MAX || rangeMax < PWM_PULSE_MIN || rangeMax > PWM_PULSE_MAX) {
                cliShowParseError();
            } else {
                rxChannelRangeConfiguration_t *channelRangeConfiguration = &rxConfig.channelRanges[i];
                channelRangeConfiguration->min = rangeMin;
                channelRangeConfiguration->max = rangeMax;
            }
        } else {
            cliShowArgumentRangeError("channel", 0, NON_AUX_CHANNEL_COUNT - 1);
        }
    }
}

#ifdef LED_STRIP
static void cliLed(char *cmdline)
{
    int i;
    char *ptr;
    char ledConfigBuffer[20];

    if (isEmpty(cmdline)) {
        for (i = 0; i < MAX_LED_STRIP_LENGTH; i++) {
            generateLedConfig(i, ledConfigBuffer, sizeof(ledConfigBuffer));
            cliPrintf("led %u %s\r\n", i, ledConfigBuffer);
        }
    } else {
        ptr = cmdline;
        i = atoi(ptr);
        if (i < MAX_LED_STRIP_LENGTH) {
            ptr = strchr(cmdline, ' ');
            if (!parseLedStripConfig(i, ++ptr)) {
                cliShowParseError();
            }
        } else {
            cliShowArgumentRangeError("index", 0, MAX_LED_STRIP_LENGTH - 1);
        }
    }
}

static void cliColor(char *cmdline)
{
    int i;
    char *ptr;

    if (isEmpty(cmdline)) {
        for (i = 0; i < CONFIGURABLE_COLOR_COUNT; i++) {
            cliPrintf("color %u %d,%u,%u\r\n",
                i,
                colors[i].h,
                colors[i].s,
                colors[i].v
            );
        }
    } else {
        ptr = cmdline;
        i = atoi(ptr);
        if (i < CONFIGURABLE_COLOR_COUNT) {
            ptr = strchr(cmdline, ' ');
            if (!parseColor(i, ++ptr)) {
                cliShowParseError();
            }
        } else {
            cliShowArgumentRangeError("index", 0, CONFIGURABLE_COLOR_COUNT - 1);
        }
    }
}
#endif

#ifdef USE_SERVOS
static void cliServo(char *cmdline)
{
    enum { SERVO_ARGUMENT_COUNT = 8 };
    int16_t arguments[SERVO_ARGUMENT_COUNT];

    servoParam_t *servo;

    int i;
    char *ptr;

    if (isEmpty(cmdline)) {
        // print out servo settings
        for (i = 0; i < MAX_SUPPORTED_SERVOS; i++) {
            servo = &currentProfile->servoConf[i];

            cliPrintf("servo %u %d %d %d %d %d %d %d\r\n",
                i,
                servo->min,
                servo->max,
                servo->middle,
                servo->angleAtMin,
                servo->angleAtMax,
                servo->rate,
                servo->forwardFromChannel
            );
        }
    } else {
        int validArgumentCount = 0;

        ptr = cmdline;

        // Command line is integers (possibly negative) separated by spaces, no other characters allowed.

        // If command line doesn't fit the format, don't modify the config
        while (*ptr) {
            if (*ptr == '-' || (*ptr >= '0' && *ptr <= '9')) {
                if (validArgumentCount >= SERVO_ARGUMENT_COUNT) {
                    cliShowParseError();
                    return;
                }

                arguments[validArgumentCount++] = atoi(ptr);

                do {
                    ptr++;
                } while (*ptr >= '0' && *ptr <= '9');
            } else if (*ptr == ' ') {
                ptr++;
            } else {
                cliShowParseError();
                return;
            }
        }

        enum {INDEX = 0, MIN, MAX, MIDDLE, ANGLE_AT_MIN, ANGLE_AT_MAX, RATE, FORWARD};

        i = arguments[INDEX];

        // Check we got the right number of args and the servo index is correct (don't validate the other values)
        if (validArgumentCount != SERVO_ARGUMENT_COUNT || i < 0 || i >= MAX_SUPPORTED_SERVOS) {
            cliShowParseError();
            return;
        }

        servo = &currentProfile->servoConf[i];

        if (
            arguments[MIN] < PWM_PULSE_MIN || arguments[MIN] > PWM_PULSE_MAX ||
            arguments[MAX] < PWM_PULSE_MIN || arguments[MAX] > PWM_PULSE_MAX ||
            arguments[MIDDLE] < arguments[MIN] || arguments[MIDDLE] > arguments[MAX] ||
            arguments[MIN] > arguments[MAX] || arguments[MAX] < arguments[MIN] ||
            arguments[RATE] < -100 || arguments[RATE] > 100 ||
            arguments[FORWARD] >= MAX_SUPPORTED_RC_CHANNEL_COUNT ||
            arguments[ANGLE_AT_MIN] < 0 || arguments[ANGLE_AT_MIN] > 180 ||
            arguments[ANGLE_AT_MAX] < 0 || arguments[ANGLE_AT_MAX] > 180
        ) {
            cliShowParseError();
            return;
        }

        servo->min = arguments[1];
        servo->max = arguments[2];
        servo->middle = arguments[3];
        servo->angleAtMin = arguments[4];
        servo->angleAtMax = arguments[5];
        servo->rate = arguments[6];
        servo->forwardFromChannel = arguments[7];
    }
}
#endif

#ifdef USE_SERVOS
static void cliServoMix(char *cmdline)
{
    int i;
    uint8_t len;
    char *ptr;
    int args[8], check = 0;
    len = strlen(cmdline);

    if (len == 0) {

        cliPrint("Rule\tServo\tSource\tRate\tSpeed\tMin\tMax\tBox\r\n");

        for (i = 0; i < MAX_SERVO_RULES; i++) {
            if (customServoMixer[i].rate == 0)
                break;

            cliPrintf("#%d:\t%d\t%d\t%d\t%d\t%d\t%d\t%d\r\n",
                i,
                customServoMixer[i].targetChannel,
                customServoMixer[i].inputSource,
                customServoMixer[i].rate,
                customServoMixer[i].speed,
                customServoMixer[i].min,
                customServoMixer[i].max,
                customServoMixer[i].box
            );
        }
        cliPrintf("\r\n");
        return;
    } else if (strncasecmp(cmdline, "reset", 5) == 0) {
        // erase custom mixer
        memset(customServoMixer, 0, sizeof(customServoMixer));
        for (i = 0; i < MAX_SUPPORTED_SERVOS; i++) {
            currentProfile->servoConf[i].reversedSources = 0;
        }
    } else if (strncasecmp(cmdline, "load", 4) == 0) {
        ptr = strchr(cmdline, ' ');
        if (ptr) {
            len = strlen(++ptr);
            for (i = 0; ; i++) {
                if (mixerNames[i] == NULL) {
                    cliPrintf("Invalid name\r\n");
                    break;
                }
                if (strncasecmp(ptr, mixerNames[i], len) == 0) {
                    servoMixerLoadMix(i, customServoMixer);
                    cliPrintf("Loaded %s\r\n", mixerNames[i]);
                    cliServoMix("");
                    break;
                }
            }
        }
    } else if (strncasecmp(cmdline, "reverse", 7) == 0) {
        enum {SERVO = 0, INPUT, REVERSE, ARGS_COUNT};
        int servoIndex, inputSource;
        ptr = strchr(cmdline, ' ');

        len = strlen(ptr);
        if (len == 0) {
            cliPrintf("s");
            for (inputSource = 0; inputSource < INPUT_SOURCE_COUNT; inputSource++)
                cliPrintf("\ti%d", inputSource);
            cliPrintf("\r\n");

            for (servoIndex = 0; servoIndex < MAX_SUPPORTED_SERVOS; servoIndex++) {
                cliPrintf("%d", servoIndex);
                for (inputSource = 0; inputSource < INPUT_SOURCE_COUNT; inputSource++)
                    cliPrintf("\t%s  ", (currentProfile->servoConf[servoIndex].reversedSources & (1 << inputSource)) ? "r" : "n");
                cliPrintf("\r\n");
            }
            return;
        }

        ptr = strtok(ptr, " ");
        while (ptr != NULL && check < ARGS_COUNT - 1) {
            args[check++] = atoi(ptr);
            ptr = strtok(NULL, " ");
        }

        if (ptr == NULL || check != ARGS_COUNT - 1) {
            cliShowParseError();
            return;
        }

        if (args[SERVO] >= 0 && args[SERVO] < MAX_SUPPORTED_SERVOS
                && args[INPUT] >= 0 && args[INPUT] < INPUT_SOURCE_COUNT
                && (*ptr == 'r' || *ptr == 'n')) {
            if (*ptr == 'r')
                currentProfile->servoConf[args[SERVO]].reversedSources |= 1 << args[INPUT];
            else
                currentProfile->servoConf[args[SERVO]].reversedSources &= ~(1 << args[INPUT]);
        } else
            cliShowParseError();

        cliServoMix("reverse");
    } else {
        enum {RULE = 0, TARGET, INPUT, RATE, SPEED, MIN, MAX, BOX, ARGS_COUNT};
        ptr = strtok(cmdline, " ");
        while (ptr != NULL && check < ARGS_COUNT) {
            args[check++] = atoi(ptr);
            ptr = strtok(NULL, " ");
        }

        if (ptr != NULL || check != ARGS_COUNT) {
            cliShowParseError();
            return;
        }

        i = args[RULE];
        if (i >= 0 && i < MAX_SERVO_RULES &&
            args[TARGET] >= 0 && args[TARGET] < MAX_SUPPORTED_SERVOS &&
            args[INPUT] >= 0 && args[INPUT] < INPUT_SOURCE_COUNT &&
            args[RATE] >= -100 && args[RATE] <= 100 &&
            args[SPEED] >= 0 && args[SPEED] <= MAX_SERVO_SPEED &&
            args[MIN] >= 0 && args[MIN] <= 100 &&
            args[MAX] >= 0 && args[MAX] <= 100 && args[MIN] < args[MAX] &&
            args[BOX] >= 0 && args[BOX] <= MAX_SERVO_BOXES) {
            customServoMixer[i].targetChannel = args[TARGET];
            customServoMixer[i].inputSource = args[INPUT];
            customServoMixer[i].rate = args[RATE];
            customServoMixer[i].speed = args[SPEED];
            customServoMixer[i].min = args[MIN];
            customServoMixer[i].max = args[MAX];
            customServoMixer[i].box = args[BOX];
            cliServoMix("");
        } else {
            cliShowParseError();
        }
    }
}
#endif

#ifdef USE_SDCARD

static void cliWriteBytes(const uint8_t *buffer, int count)
{
    while (count > 0) {
        cliWrite(*buffer);
        buffer++;
        count--;
    }
}

static void cliSdInfo(char *cmdline) {
    UNUSED(cmdline);

    cliPrint("SD card: ");

    if (!sdcard_isInserted()) {
        cliPrint("None inserted\r\n");
        return;
    }

    if (!sdcard_isInitialized()) {
        cliPrint("Startup failed\r\n");
        return;
    }

    const sdcardMetadata_t *metadata = sdcard_getMetadata();

    cliPrintf("Manufacturer 0x%x, %ukB, %02d/%04d, v%d.%d, '",
        metadata->manufacturerID,
        metadata->numBlocks / 2, /* One block is half a kB */
        metadata->productionMonth,
        metadata->productionYear,
        metadata->productRevisionMajor,
        metadata->productRevisionMinor
    );

    cliWriteBytes((uint8_t*)metadata->productName, sizeof(metadata->productName));

    cliPrint("'\r\n" "Filesystem: ");

    switch (afatfs_getFilesystemState()) {
        case AFATFS_FILESYSTEM_STATE_READY:
            cliPrint("Ready");
        break;
        case AFATFS_FILESYSTEM_STATE_INITIALIZATION:
            cliPrint("Initializing");
        break;
        case AFATFS_FILESYSTEM_STATE_UNKNOWN:
        case AFATFS_FILESYSTEM_STATE_FATAL:
            cliPrint("Fatal");

            switch (afatfs_getLastError()) {
                case AFATFS_ERROR_BAD_MBR:
                    cliPrint(" - no FAT MBR partitions");
                break;
                case AFATFS_ERROR_BAD_FILESYSTEM_HEADER:
                    cliPrint(" - bad FAT header");
                break;
                case AFATFS_ERROR_GENERIC:
                case AFATFS_ERROR_NONE:
                    ; // Nothing more detailed to print
                break;
            }

            cliPrint("\r\n");
        break;
    }
}

#endif

#ifdef USE_FLASHFS

static void cliFlashInfo(char *cmdline)
{
    const flashGeometry_t *layout = flashfsGetGeometry();

    UNUSED(cmdline);

    cliPrintf("Flash sectors=%u, sectorSize=%u, pagesPerSector=%u, pageSize=%u, totalSize=%u, usedSize=%u\r\n",
            layout->sectors, layout->sectorSize, layout->pagesPerSector, layout->pageSize, layout->totalSize, flashfsGetOffset());
}

static void cliFlashErase(char *cmdline)
{
    UNUSED(cmdline);

    cliPrintf("Erasing...\r\n");
    flashfsEraseCompletely();

    while (!flashfsIsReady()) {
        delay(100);
    }

    cliPrintf("Done.\r\n");
}

#ifdef USE_FLASH_TOOLS

static void cliFlashWrite(char *cmdline)
{
    uint32_t address = atoi(cmdline);
    char *text = strchr(cmdline, ' ');

    if (!text) {
        cliShowParseError();
    } else {
        flashfsSeekAbs(address);
        flashfsWrite((uint8_t*)text, strlen(text), true);
        flashfsFlushSync();

        cliPrintf("Wrote %u bytes at %u.\r\n", strlen(text), address);
    }
}

static void cliFlashRead(char *cmdline)
{
    uint32_t address = atoi(cmdline);
    uint32_t length;
    int i;

    uint8_t buffer[32];

    char *nextArg = strchr(cmdline, ' ');

    if (!nextArg) {
        cliShowParseError();
    } else {
        length = atoi(nextArg);

        cliPrintf("Reading %u bytes at %u:\r\n", length, address);

        while (length > 0) {
            int bytesRead;

            bytesRead = flashfsReadAbs(address, buffer, length < sizeof(buffer) ? length : sizeof(buffer));

            for (i = 0; i < bytesRead; i++) {
                cliWrite(buffer[i]);
            }

            length -= bytesRead;
            address += bytesRead;

            if (bytesRead == 0) {
                //Assume we reached the end of the volume or something fatal happened
                break;
            }
        }
        cliPrintf("\r\n");
    }
}

#endif
#endif

static void dumpValues(uint16_t valueSection)
{
    uint32_t i;
    const clivalue_t *value;
    for (i = 0; i < ARRAYLEN(valueTable); i++) {
        value = &valueTable[i];

        if ((value->type & VALUE_SECTION_MASK) != valueSection) {
            continue;
        }

        cliPrintf("set %s = ", valueTable[i].name);
        cliPrintVar(value, 0);
        cliPrint("\r\n");
    }
}

typedef enum {
    DUMP_MASTER = (1 << 0),
    DUMP_PROFILE = (1 << 1),
    DUMP_CONTROL_RATE_PROFILE = (1 << 2)
} dumpFlags_e;

#define DUMP_ALL (DUMP_MASTER | DUMP_PROFILE | DUMP_CONTROL_RATE_PROFILE)


static const char* const sectionBreak = "\r\n";

#define printSectionBreak() cliPrintf((char *)sectionBreak)

static void cliDump(char *cmdline)
{
    unsigned int i;
    char buf[16];
    uint32_t mask;

#ifndef USE_QUAD_MIXER_ONLY
    float thr, roll, pitch, yaw;
#endif

    uint8_t dumpMask = DUMP_ALL;
    if (strcasecmp(cmdline, "master") == 0) {
        dumpMask = DUMP_MASTER; // only
    }
    if (strcasecmp(cmdline, "profile") == 0) {
        dumpMask = DUMP_PROFILE; // only
    }
    if (strcasecmp(cmdline, "rates") == 0) {
        dumpMask = DUMP_CONTROL_RATE_PROFILE; // only
    }

    if (dumpMask & DUMP_MASTER) {

        cliPrint("\r\n# version\r\n");
        cliVersion(NULL);

        cliPrint("\r\n# dump master\r\n");
        cliPrint("\r\n# mixer\r\n");

#ifndef USE_QUAD_MIXER_ONLY
        cliPrintf("mixer %s\r\n", mixerNames[mixerConfig.mixerMode - 1]);

        cliPrintf("mmix reset\r\n");

        for (i = 0; i < MAX_SUPPORTED_MOTORS; i++) {
            if (customMotorMixer[i].throttle == 0.0f)
                break;
            thr = customMotorMixer[i].throttle;
            roll = customMotorMixer[i].roll;
            pitch = customMotorMixer[i].pitch;
            yaw = customMotorMixer[i].yaw;
            cliPrintf("mmix %d", i);
            if (thr < 0)
                cliWrite(' ');
            cliPrintf("%s", ftoa(thr, buf));
            if (roll < 0)
                cliWrite(' ');
            cliPrintf("%s", ftoa(roll, buf));
            if (pitch < 0)
                cliWrite(' ');
            cliPrintf("%s", ftoa(pitch, buf));
            if (yaw < 0)
                cliWrite(' ');
            cliPrintf("%s\r\n", ftoa(yaw, buf));
        }

#ifdef USE_SERVOS
        // print custom servo mixer if exists
        cliPrintf("smix reset\r\n");

        for (i = 0; i < MAX_SERVO_RULES; i++) {

            if (customServoMixer[i].rate == 0)
                break;

            cliPrintf("smix %d %d %d %d %d %d %d %d\r\n",
                i,
                customServoMixer[i].targetChannel,
                customServoMixer[i].inputSource,
                customServoMixer[i].rate,
                customServoMixer[i].speed,
                customServoMixer[i].min,
                customServoMixer[i].max,
                customServoMixer[i].box
            );
        }

#endif
#endif

        cliPrint("\r\n\r\n# feature\r\n");

        mask = featureMask();
        for (i = 0; ; i++) { // disable all feature first
            if (featureNames[i] == NULL)
                break;
            cliPrintf("feature -%s\r\n", featureNames[i]);
        }
        for (i = 0; ; i++) {  // reenable what we want.
            if (featureNames[i] == NULL)
                break;
            if (mask & (1 << i))
                cliPrintf("feature %s\r\n", featureNames[i]);
        }

        cliPrint("\r\n\r\n# map\r\n");

        for (i = 0; i < 8; i++)
            buf[rxConfig.rcmap[i]] = rcChannelLetters[i];
        buf[i] = '\0';
        cliPrintf("map %s\r\n", buf);

        cliPrint("\r\n\r\n# serial\r\n");
        cliSerial("");

#ifdef LED_STRIP
        cliPrint("\r\n\r\n# led\r\n");
        cliLed("");

        cliPrint("\r\n\r\n# color\r\n");
        cliColor("");
#endif
        printSectionBreak();
        dumpValues(MASTER_VALUE);
        dumpValues(MIGRATED_MASTER_VALUE);

        cliPrint("\r\n# rxfail\r\n");
        cliRxFail("");
    }

    if (dumpMask & DUMP_PROFILE) {
        cliPrint("\r\n# dump profile\r\n");

        cliPrint("\r\n# profile\r\n");
        cliProfile("");

        cliPrint("\r\n# aux\r\n");

        cliAux("");

        cliPrint("\r\n# adjrange\r\n");

        cliAdjustmentRange("");

        cliPrintf("\r\n# rxrange\r\n");

        cliRxRange("");

#ifdef USE_SERVOS
        cliPrint("\r\n# servo\r\n");

        cliServo("");

        // print servo directions
        unsigned int channel;

        for (i = 0; i < MAX_SUPPORTED_SERVOS; i++) {
            for (channel = 0; channel < INPUT_SOURCE_COUNT; channel++) {
                if (servoDirection(i, channel) < 0) {
                    cliPrintf("smix reverse %d %d r\r\n", i , channel);
                }
            }
        }
#endif

        printSectionBreak();

        dumpValues(PROFILE_VALUE);
    }

    if (dumpMask & DUMP_CONTROL_RATE_PROFILE) {
        cliPrint("\r\n# dump rates\r\n");

        cliPrint("\r\n# rateprofile\r\n");
        cliRateProfile("");

        printSectionBreak();

        dumpValues(CONTROL_RATE_VALUE);
    }
}

void cliEnter(serialPort_t *serialPort)
{
    cliMode = 1;
    cliPort = serialPort;
    setPrintfSerialPort(cliPort);
    cliWriter = bufWriterInit(cliWriteBuffer, sizeof(cliWriteBuffer),
                              (bufWrite_t)serialWriteBufShim, serialPort);
    
    cliPrint("\r\nEntering CLI Mode, type 'exit' to return, or 'help'\r\n");
    cliPrompt();
    ENABLE_ARMING_FLAG(PREVENT_ARMING);
}

static void cliExit(char *cmdline)
{
    UNUSED(cmdline);

    cliPrint("\r\nLeaving CLI mode, unsaved changes lost.\r\n");
    bufWriterFlush(cliWriter);
    
    *cliBuffer = '\0';
    bufferIndex = 0;
    cliMode = 0;
    // incase a motor was left running during motortest, clear it here
    mixerResetDisarmedMotors();
    cliReboot();

    cliWriter = NULL;
}

static void cliFeature(char *cmdline)
{
    uint32_t i;
    uint32_t len;
    uint32_t mask;

    len = strlen(cmdline);
    mask = featureMask();

    if (len == 0) {
        cliPrint("Enabled: ");
        for (i = 0; ; i++) {
            if (featureNames[i] == NULL)
                break;
            if (mask & (1 << i))
                cliPrintf("%s ", featureNames[i]);
        }
        cliPrint("\r\n");
    } else if (strncasecmp(cmdline, "list", len) == 0) {
        cliPrint("Available: ");
        for (i = 0; ; i++) {
            if (featureNames[i] == NULL)
                break;
            cliPrintf("%s ", featureNames[i]);
        }
        cliPrint("\r\n");
        return;
    } else {
        bool remove = false;
        if (cmdline[0] == '-') {
            // remove feature
            remove = true;
            cmdline++; // skip over -
            len--;
        }

        for (i = 0; ; i++) {
            if (featureNames[i] == NULL) {
                cliPrint("Invalid name\r\n");
                break;
            }

            if (strncasecmp(cmdline, featureNames[i], len) == 0) {

                mask = 1 << i;
#ifndef GPS
                if (mask & FEATURE_GPS) {
                    cliPrint("unavailable\r\n");
                    break;
                }
#endif
#ifndef SONAR
                if (mask & FEATURE_SONAR) {
                    cliPrint("unavailable\r\n");
                    break;
                }
#endif
                if (remove) {
                    featureClear(mask);
                    cliPrint("Disabled");
                } else {
                    featureSet(mask);
                    cliPrint("Enabled");
                }
                cliPrintf(" %s\r\n", featureNames[i]);
                break;
            }
        }
    }
}

#ifdef GPS
static void cliGpsPassthrough(char *cmdline)
{
    UNUSED(cmdline);

    gpsEnablePassthrough(cliPort);
}
#endif

static void cliHelp(char *cmdline)
{
    uint32_t i = 0;

    UNUSED(cmdline);

    for (i = 0; i < CMD_COUNT; i++) {
        cliPrint(cmdTable[i].name);
#ifndef SKIP_CLI_COMMAND_HELP
        if (cmdTable[i].description) {
            cliPrintf(" - %s", cmdTable[i].description);
        }
        if (cmdTable[i].args) {
            cliPrintf("\r\n\t%s", cmdTable[i].args);
        }
#endif
        cliPrint("\r\n");
    }
}

static void cliMap(char *cmdline)
{
    uint32_t len;
    uint32_t i;
    char out[9];

    len = strlen(cmdline);

    if (len == 8) {
        // uppercase it
        for (i = 0; i < 8; i++)
            cmdline[i] = toupper((unsigned char)cmdline[i]);
        for (i = 0; i < 8; i++) {
            if (strchr(rcChannelLetters, cmdline[i]) && !strchr(cmdline + i + 1, cmdline[i]))
                continue;
            cliShowParseError();
            return;
        }
        parseRcChannels(cmdline, &rxConfig);
    }
    cliPrint("Map: ");
    for (i = 0; i < 8; i++)
        out[rxConfig.rcmap[i]] = rcChannelLetters[i];
    out[i] = '\0';
    cliPrintf("%s\r\n", out);
}

#ifndef USE_QUAD_MIXER_ONLY
static void cliMixer(char *cmdline)
{
    int i;
    int len;

    len = strlen(cmdline);

    if (len == 0) {
        cliPrintf("Mixer: %s\r\n", mixerNames[mixerConfig.mixerMode - 1]);
        return;
    } else if (strncasecmp(cmdline, "list", len) == 0) {
        cliPrint("Available mixers: ");
        for (i = 0; ; i++) {
            if (mixerNames[i] == NULL)
                break;
            cliPrintf("%s ", mixerNames[i]);
        }
        cliPrint("\r\n");
        return;
    }

    for (i = 0; ; i++) {
        if (mixerNames[i] == NULL) {
            cliPrint("Invalid name\r\n");
            return;
        }
        if (strncasecmp(cmdline, mixerNames[i], len) == 0) {
            mixerConfig.mixerMode = i + 1;
            break;
        }
    }

    cliMixer("");
}
#endif

static void cliMotor(char *cmdline)
{
    int motor_index = 0;
    int motor_value = 0;
    int index = 0;
    char *pch = NULL;
    char *saveptr;

    if (isEmpty(cmdline)) {
        cliShowParseError();
        return;
    }

    pch = strtok_r(cmdline, " ", &saveptr);
    while (pch != NULL) {
        switch (index) {
            case 0:
                motor_index = atoi(pch);
                break;
            case 1:
                motor_value = atoi(pch);
                break;
        }
        index++;
        pch = strtok_r(NULL, " ", &saveptr);
    }

    if (motor_index < 0 || motor_index >= MAX_SUPPORTED_MOTORS) {
        cliShowArgumentRangeError("index", 0, MAX_SUPPORTED_MOTORS - 1);
        return;
    }

    if (index == 2) {
        if (motor_value < PWM_RANGE_MIN || motor_value > PWM_RANGE_MAX) {
            cliShowArgumentRangeError("value", 1000, 2000);
            return;
        } else {
            motor_disarmed[motor_index] = motor_value;
        }
    }

    cliPrintf("motor %d: %d\r\n", motor_index, motor_disarmed[motor_index]);
}

static void cliPlaySound(char *cmdline)
{
#if FLASH_SIZE <= 64
    UNUSED(cmdline);
#else
    int i;
    const char *name;
    static int lastSoundIdx = -1;

    if (isEmpty(cmdline)) {
        i = lastSoundIdx + 1;     //next sound index
        if ((name=beeperNameForTableIndex(i)) == NULL) {
            while (true) {   //no name for index; try next one
                if (++i >= beeperTableEntryCount())
                    i = 0;   //if end then wrap around to first entry
                if ((name=beeperNameForTableIndex(i)) != NULL)
                    break;   //if name OK then play sound below
                if (i == lastSoundIdx + 1) {     //prevent infinite loop
                    cliPrintf("Error playing sound\r\n");
                    return;
                }
            }
        }
    } else {       //index value was given
        i = atoi(cmdline);
        if ((name=beeperNameForTableIndex(i)) == NULL) {
            cliPrintf("No sound for index %d\r\n", i);
            return;
        }
    }
    lastSoundIdx = i;
    beeperSilence();
    cliPrintf("Playing sound %d: %s\r\n", i, name);
    beeper(beeperModeForTableIndex(i));
#endif
}

static void cliProfile(char *cmdline)
{
    int i;

    if (isEmpty(cmdline)) {
        cliPrintf("profile %d\r\n", getCurrentProfile());
        return;
    } else {
        i = atoi(cmdline);
        if (i >= 0 && i < MAX_PROFILE_COUNT) {
            changeProfile(i);
            cliProfile("");
        }
    }
}

static void cliRateProfile(char *cmdline)
{
    int i;

    if (isEmpty(cmdline)) {
        cliPrintf("rateprofile %d\r\n", getCurrentControlRateProfile());
        return;
    } else {
        i = atoi(cmdline);
        if (i >= 0 && i < MAX_CONTROL_RATE_PROFILE_COUNT) {
            changeControlRateProfile(i);
            cliRateProfile("");
        }
    }
}

static void cliReboot(void) {
    cliPrint("\r\nRebooting");
    bufWriterFlush(cliWriter);
    waitForSerialPortToFinishTransmitting(cliPort);
    stopMotors();
    handleOneshotFeatureChangeOnRestart();
    systemReset();
}

static void cliSave(char *cmdline)
{
    UNUSED(cmdline);

    cliPrint("Saving");
    writeEEPROM();
    cliReboot();
}

static void cliDefaults(char *cmdline)
{
    UNUSED(cmdline);

    cliPrint("Resetting to defaults");
    resetEEPROM();
    cliReboot();
}

static void cliPrint(const char *str)
{
    while (*str)
        bufWriterAppend(cliWriter, *str++);
}

static void cliPutp(void *p, char ch)
{
    bufWriterAppend(p, ch);
}

static void cliPrintf(const char *fmt, ...)
{
    va_list va;
    va_start(va, fmt);
    tfp_format(cliWriter, cliPutp, fmt, va);
    va_end(va);
}

static void cliWrite(uint8_t ch)
{
    bufWriterAppend(cliWriter, ch);
}

static void cliPrintVar(const clivalue_t *var, uint32_t full)
{
    int32_t value = 0;
    char ftoaBuffer[FTOA_BUFFER_SIZE];

    uint8_t *ptr;
    const pgRegistry_t* rec = pgFind(var->pgn);

<<<<<<< HEAD
    if ((var->type & VALUE_SECTION_MASK) == CONTROL_RATE_VALUE) {
        ptr = rec->base + (sizeof(controlRateConfig_t) * getCurrentControlRateProfile()) + var->offset;
=======
        ptr = rec->address + (sizeof(controlRateConfig_t) * getCurrentControlRateProfile()) + var->offset;
>>>>>>> 9e17e281
    }

    if ((var->type & VALUE_SECTION_MASK) == PROFILE_VALUE) {
        ptr = *rec->ptr + var->offset;
    }

    if ((var->type & VALUE_SECTION_MASK) == MIGRATED_MASTER_VALUE) {
<<<<<<< HEAD
        ptr = rec->base + var->offset;
=======
        const pgRegistry_t* rec = pgFind(var->pgn);

        ptr = rec->address + var->offset;
>>>>>>> 9e17e281
    }


    switch (var->type & VALUE_TYPE_MASK) {
        case VAR_UINT8:
            value = *ptr;
            break;

        case VAR_INT8:
            value = *(int8_t *)ptr;
            break;

        case VAR_UINT16:
            value = *(uint16_t *)ptr;
            break;

        case VAR_INT16:
            value = *(int16_t *)ptr;
            break;

        case VAR_UINT32:
            value = *(uint32_t *)ptr;
            break;

        case VAR_FLOAT:
            cliPrintf("%s", ftoa(*(float *)ptr, ftoaBuffer));
            if (full && (var->type & VALUE_MODE_MASK) == MODE_DIRECT) {
                cliPrintf(" %s", ftoa((float)var->config.minmax.min, ftoaBuffer));
                cliPrintf(" %s", ftoa((float)var->config.minmax.max, ftoaBuffer));
            }
            return; // return from case for float only
    }

    switch(var->type & VALUE_MODE_MASK) {
        case MODE_DIRECT:
            cliPrintf("%d", value);
            if (full) {
                cliPrintf(" %d %d", var->config.minmax.min, var->config.minmax.max);
            }
            break;
        case MODE_LOOKUP:
            cliPrintf(lookupTables[var->config.lookup.tableIndex].values[value]);
            break;
    }
}

static void cliSetVar(const clivalue_t *var, const int_float_value_t value)
{
    void *ptr;


    const pgRegistry_t* rec = pgFind(var->pgn);

<<<<<<< HEAD
    if ((var->type & VALUE_SECTION_MASK) == CONTROL_RATE_VALUE) {
        ptr = rec->base + (sizeof(controlRateConfig_t) * getCurrentControlRateProfile()) + var->offset;
=======
        ptr = rec->address + (sizeof(controlRateConfig_t) * getCurrentControlRateProfile()) + var->offset;
>>>>>>> 9e17e281
    }

    if ((var->type & VALUE_SECTION_MASK) == PROFILE_VALUE) {
        ptr = *rec->ptr + var->offset;
    }

    if ((var->type & VALUE_SECTION_MASK) == MIGRATED_MASTER_VALUE) {
<<<<<<< HEAD
        ptr = rec->base + var->offset;
=======
        const pgRegistry_t* rec = pgFind(var->pgn);

        ptr = rec->address + var->offset;
>>>>>>> 9e17e281
    }


    switch (var->type & VALUE_TYPE_MASK) {
        case VAR_UINT8:
        case VAR_INT8:
            *(int8_t *)ptr = value.int_value;
            break;

        case VAR_UINT16:
        case VAR_INT16:
            *(int16_t *)ptr = value.int_value;
            break;

        case VAR_UINT32:
            *(uint32_t *)ptr = value.int_value;
            break;

        case VAR_FLOAT:
            *(float *)ptr = (float)value.float_value;
            break;
    }
}

static void cliSet(char *cmdline)
{
    uint32_t i;
    uint32_t len;
    const clivalue_t *val;
    char *eqptr = NULL;

    len = strlen(cmdline);

    if (len == 0 || (len == 1 && cmdline[0] == '*')) {
        cliPrint("Current settings: \r\n");
        for (i = 0; i < ARRAYLEN(valueTable); i++) {
            val = &valueTable[i];
            cliPrintf("%s = ", valueTable[i].name);
            cliPrintVar(val, len); // when len is 1 (when * is passed as argument), it will print min/max values as well, for gui
            cliPrint("\r\n");
        }
    } else if ((eqptr = strstr(cmdline, "=")) != NULL) {
        // has equals

        char *lastNonSpaceCharacter = eqptr;
        while (*(lastNonSpaceCharacter - 1) == ' ') {
            lastNonSpaceCharacter--;
        }
        uint8_t variableNameLength = lastNonSpaceCharacter - cmdline;

        // skip the '=' and any ' ' characters
        eqptr++;
        while (*(eqptr) == ' ') {
            eqptr++;
        }

        for (i = 0; i < ARRAYLEN(valueTable); i++) {
            val = &valueTable[i];
            // ensure exact match when setting to prevent setting variables with shorter names
            if (strncasecmp(cmdline, valueTable[i].name, strlen(valueTable[i].name)) == 0 && variableNameLength == strlen(valueTable[i].name)) {

                bool changeValue = false;
                int_float_value_t tmp;
                switch (valueTable[i].type & VALUE_MODE_MASK) {
                    case MODE_DIRECT: {
                            int32_t value = 0;
                            float valuef = 0;

                            value = atoi(eqptr);
                            valuef = fastA2F(eqptr);

                            if (valuef >= valueTable[i].config.minmax.min && valuef <= valueTable[i].config.minmax.max) { // note: compare float value

                                if ((valueTable[i].type & VALUE_TYPE_MASK) == VAR_FLOAT)
                                    tmp.float_value = valuef;
                                else
                                    tmp.int_value = value;

                                changeValue = true;
                            }
                        }
                        break;
                    case MODE_LOOKUP: {
                            const lookupTableEntry_t *tableEntry = &lookupTables[valueTable[i].config.lookup.tableIndex];
                            bool matched = false;
                            for (uint8_t tableValueIndex = 0; tableValueIndex < tableEntry->valueCount && !matched; tableValueIndex++) {
                                matched = strcasecmp(tableEntry->values[tableValueIndex], eqptr) == 0;

                                if (matched) {
                                    tmp.int_value = tableValueIndex;
                                    changeValue = true;
                                }
                            }
                        }
                        break;
                }

                if (changeValue) {
                    cliSetVar(val, tmp);

                    cliPrintf("%s set to ", valueTable[i].name);
                    cliPrintVar(val, 0);
                } else {
                    cliPrint("Invalid value\r\n");
                }

                return;
            }
        }
        cliPrint("Invalid name\r\n");
    } else {
        // no equals, check for matching variables.
        cliGet(cmdline);
    }
}

static void cliGet(char *cmdline)
{
    uint32_t i;
    const clivalue_t *val;
    int matchedCommands = 0;

    for (i = 0; i < ARRAYLEN(valueTable); i++) {
        if (strstr(valueTable[i].name, cmdline)) {
            val = &valueTable[i];
            cliPrintf("%s = ", valueTable[i].name);
            cliPrintVar(val, 0);
            cliPrint("\r\n");

            matchedCommands++;
        }
    }


    if (matchedCommands) {
    	return;
    }

    cliPrint("Invalid name\r\n");
}

static void cliStatus(char *cmdline)
{
    UNUSED(cmdline);

    cliPrintf("System Uptime: %d seconds, Voltage: %d * 0.1V (%dS battery - %s), System load: %d.%02d\r\n",
        millis() / 1000,
        vbat,
        batteryCellCount,
        getBatteryStateString(),
        averageSystemLoadPercent / 100,
        averageSystemLoadPercent % 100
    );

    cliPrintf("CPU Clock=%dMHz", (SystemCoreClock / 1000000));

#ifndef CJMCU
    uint8_t i;
    uint32_t mask;
    uint32_t detectedSensorsMask = sensorsMask();

    for (i = 0; ; i++) {

        if (sensorTypeNames[i] == NULL)
            break;

        mask = (1 << i);
        if ((detectedSensorsMask & mask) && (mask & SENSOR_NAMES_MASK)) {
            const char *sensorHardware;
            uint8_t sensorHardwareIndex = detectedSensors[i];
            sensorHardware = sensorHardwareNames[i][sensorHardwareIndex];

            cliPrintf(", %s=%s", sensorTypeNames[i], sensorHardware);

            if (mask == SENSOR_ACC && acc.revisionCode) {
                cliPrintf(".%c", acc.revisionCode);
            }
        }
    }
#endif
    cliPrint("\r\n");

#ifdef USE_I2C
    uint16_t i2cErrorCounter = i2cGetErrorCounter();
#else
    uint16_t i2cErrorCounter = 0;
#endif

    cliPrintf("Cycle Time: %d, I2C Errors: %d, registry size: %d\r\n", cycleTime, i2cErrorCounter, PG_REGISTRY_SIZE);
}

#ifndef SKIP_TASK_STATISTICS
static void cliTasks(char *cmdline)
{
    UNUSED(cmdline);

    cfTaskId_e taskId;
    cfTaskInfo_t taskInfo;

    cliPrintf("Task list          max/us  avg/us rate/hz maxload avgload     total/ms\r\n");
    for (taskId = 0; taskId < TASK_COUNT; taskId++) {
        getTaskInfo(taskId, &taskInfo);
        if (taskInfo.isEnabled) {
            const int taskFrequency = (int)(1000000.0f / ((float)taskInfo.latestDeltaTime));
            const int maxLoad = (taskInfo.maxExecutionTime * taskFrequency + 5000) / 1000;
            const int averageLoad = (taskInfo.averageExecutionTime * taskFrequency + 5000) / 1000;
            cliPrintf("%2d - %12s  %6d   %5d   %5d %4d.%1d%% %4d.%1d%%  %8d\r\n",
                    taskId, taskInfo.taskName, taskInfo.maxExecutionTime, taskInfo.averageExecutionTime,
                    taskFrequency, maxLoad/10, maxLoad%10, averageLoad/10, averageLoad%10, taskInfo.totalExecutionTime / 1000);
        }
    }
}
#endif

static void cliVersion(char *cmdline)
{
    UNUSED(cmdline);

    cliPrintf("# Cleanflight/%s %s %s / %s (%s)",
        targetName,
        FC_VERSION_STRING,
        buildDate,
        buildTime,
        shortGitRevision
    );
}

void cliProcess(void)
{
    if (!cliWriter) {
        return;
    }

    // Be a little bit tricky.  Flush the last inputs buffer, if any.
    bufWriterFlush(cliWriter);
    
    while (serialRxBytesWaiting(cliPort)) {
        uint8_t c = serialRead(cliPort);
        if (c == '\t' || c == '?') {
            // do tab completion
            const clicmd_t *cmd, *pstart = NULL, *pend = NULL;
            uint32_t i = bufferIndex;
            for (cmd = cmdTable; cmd < cmdTable + CMD_COUNT; cmd++) {
                if (bufferIndex && (strncasecmp(cliBuffer, cmd->name, bufferIndex) != 0))
                    continue;
                if (!pstart)
                    pstart = cmd;
                pend = cmd;
            }
            if (pstart) {    /* Buffer matches one or more commands */
                for (; ; bufferIndex++) {
                    if (pstart->name[bufferIndex] != pend->name[bufferIndex])
                        break;
                    if (!pstart->name[bufferIndex] && bufferIndex < sizeof(cliBuffer) - 2) {
                        /* Unambiguous -- append a space */
                        cliBuffer[bufferIndex++] = ' ';
                        cliBuffer[bufferIndex] = '\0';
                        break;
                    }
                    cliBuffer[bufferIndex] = pstart->name[bufferIndex];
                }
            }
            if (!bufferIndex || pstart != pend) {
                /* Print list of ambiguous matches */
                cliPrint("\r\033[K");
                for (cmd = pstart; cmd <= pend; cmd++) {
                    cliPrint(cmd->name);
                    cliWrite('\t');
                }
                cliPrompt();
                i = 0;    /* Redraw prompt */
            }
            for (; i < bufferIndex; i++)
                cliWrite(cliBuffer[i]);
        } else if (!bufferIndex && c == 4) {   // CTRL-D
            cliExit(cliBuffer);
            return;
        } else if (c == 12) {                  // NewPage / CTRL-L
            // clear screen
            cliPrint("\033[2J\033[1;1H");
            cliPrompt();
        } else if (bufferIndex && (c == '\n' || c == '\r')) {
            // enter pressed
            cliPrint("\r\n");

            // Strip comment starting with # from line
            char *p = cliBuffer;
            p = strchr(p, '#');
            if (NULL != p) {
                bufferIndex = (uint32_t)(p - cliBuffer);
            }

            // Strip trailing whitespace
            while (bufferIndex > 0 && cliBuffer[bufferIndex - 1] == ' ') {
                bufferIndex--;
            }

            // Process non-empty lines
            if (bufferIndex > 0) {
                cliBuffer[bufferIndex] = 0; // null terminate

                const clicmd_t *cmd;
                for (cmd = cmdTable; cmd < cmdTable + CMD_COUNT; cmd++) {
                    if(!strncasecmp(cliBuffer, cmd->name, strlen(cmd->name))   // command names match
                       && !isalnum((unsigned)cliBuffer[strlen(cmd->name)]))    // next characted in bufffer is not alphanumeric (command is correctly terminated)
                        break;
                }
                if(cmd < cmdTable + CMD_COUNT)
                    cmd->func(cliBuffer + strlen(cmd->name) + 1);
                else
                    cliPrint("Unknown command, try 'help'");
                bufferIndex = 0;
            }

            memset(cliBuffer, 0, sizeof(cliBuffer));

            // 'exit' will reset this flag, so we don't need to print prompt again
            if (!cliMode)
                return;

            cliPrompt();
        } else if (c == 127) {
            // backspace
            if (bufferIndex) {
                cliBuffer[--bufferIndex] = 0;
                cliPrint("\010 \010");
            }
        } else if (bufferIndex < sizeof(cliBuffer) && c >= 32 && c <= 126) {
            if (!bufferIndex && c == ' ')
                continue; // Ignore leading spaces
            cliBuffer[bufferIndex++] = c;
            cliWrite(c);
        }
    }
}

void cliInit()
{
}
#endif<|MERGE_RESOLUTION|>--- conflicted
+++ resolved
@@ -2227,12 +2227,8 @@
     uint8_t *ptr;
     const pgRegistry_t* rec = pgFind(var->pgn);
 
-<<<<<<< HEAD
     if ((var->type & VALUE_SECTION_MASK) == CONTROL_RATE_VALUE) {
-        ptr = rec->base + (sizeof(controlRateConfig_t) * getCurrentControlRateProfile()) + var->offset;
-=======
         ptr = rec->address + (sizeof(controlRateConfig_t) * getCurrentControlRateProfile()) + var->offset;
->>>>>>> 9e17e281
     }
 
     if ((var->type & VALUE_SECTION_MASK) == PROFILE_VALUE) {
@@ -2240,13 +2236,7 @@
     }
 
     if ((var->type & VALUE_SECTION_MASK) == MIGRATED_MASTER_VALUE) {
-<<<<<<< HEAD
-        ptr = rec->base + var->offset;
-=======
-        const pgRegistry_t* rec = pgFind(var->pgn);
-
         ptr = rec->address + var->offset;
->>>>>>> 9e17e281
     }
 
 
@@ -2300,12 +2290,8 @@
 
     const pgRegistry_t* rec = pgFind(var->pgn);
 
-<<<<<<< HEAD
     if ((var->type & VALUE_SECTION_MASK) == CONTROL_RATE_VALUE) {
-        ptr = rec->base + (sizeof(controlRateConfig_t) * getCurrentControlRateProfile()) + var->offset;
-=======
         ptr = rec->address + (sizeof(controlRateConfig_t) * getCurrentControlRateProfile()) + var->offset;
->>>>>>> 9e17e281
     }
 
     if ((var->type & VALUE_SECTION_MASK) == PROFILE_VALUE) {
@@ -2313,13 +2299,7 @@
     }
 
     if ((var->type & VALUE_SECTION_MASK) == MIGRATED_MASTER_VALUE) {
-<<<<<<< HEAD
-        ptr = rec->base + var->offset;
-=======
-        const pgRegistry_t* rec = pgFind(var->pgn);
-
         ptr = rec->address + var->offset;
->>>>>>> 9e17e281
     }
 
 
