/*
 * This file is part of Cleanflight.
 *
 * Cleanflight is free software: you can redistribute it and/or modify
 * it under the terms of the GNU General Public License as published by
 * the Free Software Foundation, either version 3 of the License, or
 * (at your option) any later version.
 *
 * Cleanflight is distributed in the hope that it will be useful,
 * but WITHOUT ANY WARRANTY; without even the implied warranty of
 * MERCHANTABILITY or FITNESS FOR A PARTICULAR PURPOSE.  See the
 * GNU General Public License for more details.
 *
 * You should have received a copy of the GNU General Public License
 * along with Cleanflight.  If not, see <http://www.gnu.org/licenses/>.
 */

#include <stdbool.h>
#include <stdint.h>
#include <string.h>

#include <platform.h>

#include "build_config.h"

#include "common/axis.h"
#include "common/maths.h"

#include "config/parameter_group.h"
#include "config/parameter_group_ids.h"
#include "config/config.h"
#include "config/config_eeprom.h"
#include "config/feature.h"
#include "config/profile.h"
#include "config/config_reset.h"
#include "config/config_system.h"

#include "drivers/sensor.h"
#include "drivers/accgyro.h"
#include "drivers/compass.h"
#include "drivers/system.h"
#include "drivers/serial.h"

#include "io/rate_profile.h"
#include "io/rc_controls.h"
#include "io/rc_adjustments.h"
#include "io/beeper.h"
#include "io/serial.h"

#include "sensors/sensors.h"
#include "sensors/compass.h"
#include "sensors/acceleration.h"

#include "telemetry/telemetry.h"

#include "flight/mixer.h"
#include "flight/imu.h"
#include "flight/failsafe.h"
#include "flight/pid.h"
#include "flight/navigation.h"


// FIXME remove the includes below when target specific configuration is moved out of this file
#include "sensors/battery.h"
#include "io/motor_and_servo.h"


#ifndef DEFAULT_RX_FEATURE
#define DEFAULT_RX_FEATURE FEATURE_RX_PARALLEL_PWM
#endif


// Default settings
STATIC_UNIT_TESTED void resetConf(void)
{
    pgResetAll(MAX_PROFILE_COUNT);

    setProfile(0);
    pgActivateProfile(0);

    setControlRateProfile(0);

    featureClearAll();

    featureSet(DEFAULT_RX_FEATURE);

#ifdef BOARD_HAS_VOLTAGE_DIVIDER
    // only enable the VBAT feature by default if the board has a voltage divider otherwise
    // the user may see incorrect readings and unexpected issues with pin mappings may occur.
    featureSet(FEATURE_VBAT);
#endif

    featureSet(FEATURE_FAILSAFE);

    parseRcChannels("AETR1234", rxConfig());

    featureSet(FEATURE_BLACKBOX);

#if defined(COLIBRI_RACE)
    // alternative defaults settings for COLIBRI RACE targets
    imuConfig()->looptime = 1000;
    featureSet(FEATURE_ONESHOT125);
    featureSet(FEATURE_LED_STRIP);
#endif

#ifdef SPRACINGF3EVO
    featureSet(FEATURE_TRANSPONDER);
    featureSet(FEATURE_RSSI_ADC);
    featureSet(FEATURE_CURRENT_METER);
    featureSet(FEATURE_TELEMETRY);
#endif

    // alternative defaults settings for ALIENWIIF1 and ALIENWIIF3 targets
#ifdef ALIENWII32
    featureSet(FEATURE_RX_SERIAL);
    featureSet(FEATURE_MOTOR_STOP);
# ifdef ALIENWIIF3
    serialConfig()->portConfigs[2].functionMask = FUNCTION_RX_SERIAL;
    batteryConfig()->vbatscale = 20;
# else
    serialConfig()->portConfigs[1].functionMask = FUNCTION_RX_SERIAL;
# endif
    rxConfig()->serialrx_provider = SERIALRX_SPEKTRUM2048;
    rxConfig()->spektrum_sat_bind = 5;
    motorAndServoConfig()->minthrottle = 1000;
    motorAndServoConfig()->maxthrottle = 2000;
    motorAndServoConfig()->motor_pwm_rate = 32000;
    imuConfig()->looptime = 2000;
    pidProfile()->pidController = 3;
    pidProfile()->P8[PIDROLL] = 36;
    pidProfile()->P8[PIDPITCH] = 36;
    failsafeConfig()->failsafe_delay = 2;
    failsafeConfig()->failsafe_off_delay = 0;
    currentControlRateProfile->rcRate8 = 130;
    currentControlRateProfile->rates[ROLL] = 20;
    currentControlRateProfile->rates[PITCH] = 20;
    currentControlRateProfile->rates[YAW] = 100;
    parseRcChannels("TAER1234", rxConfig());
    *customMotorMixer(0) = (motorMixer_t){ 1.0f, -0.414178f,  1.0f, -1.0f };    // REAR_R
    *customMotorMixer(1) = (motorMixer_t){ 1.0f, -0.414178f, -1.0f,  1.0f };    // FRONT_R
    *customMotorMixer(2) = (motorMixer_t){ 1.0f,  0.414178f,  1.0f,  1.0f };    // REAR_L
    *customMotorMixer(3) = (motorMixer_t){ 1.0f,  0.414178f, -1.0f, -1.0f };    // FRONT_L
    *customMotorMixer(4) = (motorMixer_t){ 1.0f, -1.0f, -0.414178f, -1.0f };    // MIDFRONT_R
    *customMotorMixer(5) = (motorMixer_t){ 1.0f,  1.0f, -0.414178f,  1.0f };    // MIDFRONT_L
    *customMotorMixer(6) = (motorMixer_t){ 1.0f, -1.0f,  0.414178f,  1.0f };    // MIDREAR_R
    *customMotorMixer(7) = (motorMixer_t){ 1.0f,  1.0f,  0.414178f, -1.0f };    // MIDREAR_L
#endif

    // copy first profile into remaining profile
    PG_FOREACH_PROFILE(reg) {
        for (int i = 1; i < MAX_PROFILE_COUNT; i++) {
            memcpy(reg->address + i * pgSize(reg), reg->address, pgSize(reg));
        }
    }
    for (int i = 1; i < MAX_PROFILE_COUNT; i++) {
        configureRateProfileSelection(i, i % MAX_CONTROL_RATE_PROFILE_COUNT);
    }
}

static void activateConfig(void)
{
    activateControlRateConfig();

    resetAdjustmentStates();

    useRcControlsConfig(modeActivationProfile()->modeActivationConditions);

    pidSetController(pidProfile()->pidController);

#ifdef GPS
    gpsUsePIDs(pidProfile());
#endif

    useFailsafeConfig();
    setAccelerationTrims(&sensorTrims()->accZero);

#ifdef USE_SERVOS
    mixerUseConfigs(servoProfile()->servoConf);
#endif

    recalculateMagneticDeclination();

    static imuRuntimeConfig_t imuRuntimeConfig;
    imuRuntimeConfig.dcm_kp = imuConfig()->dcm_kp / 10000.0f;
    imuRuntimeConfig.dcm_ki = imuConfig()->dcm_ki / 10000.0f;
    imuRuntimeConfig.acc_cut_hz = accelerometerConfig()->acc_cut_hz;
    imuRuntimeConfig.acc_unarmedcal = accelerometerConfig()->acc_unarmedcal;
    imuRuntimeConfig.small_angle = imuConfig()->small_angle;

    imuConfigure(
        &imuRuntimeConfig,
        &accelerometerConfig()->accDeadband,
        accelerometerConfig()->accz_lpf_cutoff,
        throttleCorrectionConfig()->throttle_correction_angle
    );
}

static void validateAndFixConfig(void)
{
    if (!(featureConfigured(FEATURE_RX_PARALLEL_PWM) || featureConfigured(FEATURE_RX_PPM) || featureConfigured(FEATURE_RX_SERIAL) || featureConfigured(FEATURE_RX_MSP))) {
        featureSet(DEFAULT_RX_FEATURE);
    }

    if (featureConfigured(FEATURE_RX_PPM)) {
        featureClear(FEATURE_RX_PARALLEL_PWM | FEATURE_RX_SERIAL | FEATURE_RX_MSP);
    }

    if (featureConfigured(FEATURE_RX_MSP)) {
        featureClear(FEATURE_RX_SERIAL | FEATURE_RX_PARALLEL_PWM | FEATURE_RX_PPM);
    }

    if (featureConfigured(FEATURE_RX_SERIAL)) {
        featureClear(FEATURE_RX_PARALLEL_PWM | FEATURE_RX_MSP | FEATURE_RX_PPM);
    }

    if (featureConfigured(FEATURE_RX_PARALLEL_PWM)) {
        featureClear(FEATURE_RX_SERIAL | FEATURE_RX_MSP | FEATURE_RX_PPM);
    }

    // The retarded_arm setting is incompatible with pid_at_min_throttle because full roll causes the craft to roll over on the ground.
    // The pid_at_min_throttle implementation ignores yaw on the ground, but doesn't currently ignore roll when retarded_arm is enabled.
    if (armingConfig()->retarded_arm && mixerConfig()->pid_at_min_throttle) {
        mixerConfig()->pid_at_min_throttle = 0;
    }


#ifdef STM32F10X
    // avoid overloading the CPU on F1 targets when using gyro sync and GPS.
    if (imuConfig()->gyroSync && imuConfig()->gyroSyncDenominator < 2 && featureConfigured(FEATURE_GPS)) {
        imuConfig()->gyroSyncDenominator = 2;
    }
#endif


#if defined(LED_STRIP)
#if (defined(USE_SOFTSERIAL1) || defined(USE_SOFTSERIAL2))
    if (featureConfigured(FEATURE_SOFTSERIAL) && (
            0
#ifdef USE_SOFTSERIAL1
            || (LED_STRIP_TIMER == SOFTSERIAL_1_TIMER)
#endif
#ifdef USE_SOFTSERIAL2
            || (LED_STRIP_TIMER == SOFTSERIAL_2_TIMER)
#endif
    )) {
        // led strip needs the same timer as softserial
        featureClear(FEATURE_LED_STRIP);
    }
#endif

#if defined(TRANSPONDER) && !defined(UNIT_TEST)
    if ((WS2811_DMA_TC_FLAG == TRANSPONDER_DMA_TC_FLAG) && featureConfigured(FEATURE_TRANSPONDER) && featureConfigured(FEATURE_LED_STRIP)) {
        featureClear(FEATURE_LED_STRIP);
    }
#endif
#endif // LED_STRIP

<<<<<<< HEAD
#if defined(CC3D) && defined(SONAR) && defined(USE_SOFTSERIAL1) && defined(RSSI_ADC_GPIO)
    // shared pin
    if ((featureConfigured(FEATURE_SONAR) + featureConfigured(FEATURE_SOFTSERIAL) + featureConfigured(FEATURE_RSSI_ADC)) > 1) {
    	featureClear(FEATURE_SONAR);
    	featureClear(FEATURE_SOFTSERIAL);
    	featureClear(FEATURE_RSSI_ADC);
=======

#if defined(CC3D)
#if defined(DISPLAY) && defined(USE_UART3)
    if (featureConfigured(FEATURE_DISPLAY) && doesConfigurationUsePort(SERIAL_PORT_UART3)) {
        featureClear(FEATURE_DISPLAY);
    }
#endif
#if defined(SONAR) && defined(USE_SOFTSERIAL1)
    if (featureConfigured(FEATURE_SONAR) && featureConfigured(FEATURE_SOFTSERIAL)) {
        featureClear(FEATURE_SONAR);
>>>>>>> c7ea248d
    }
#endif
#endif // CC3D

#if defined(COLIBRI_RACE)
    serialConfig()->portConfigs[0].functionMask = FUNCTION_MSP;
    if (featureConfigured(FEATURE_RX_SERIAL)) {
        serialConfig()->portConfigs[2].functionMask = FUNCTION_RX_SERIAL;
    }
#endif

    if (!isSerialConfigValid(serialConfig())) {
        PG_RESET_CURRENT(serialConfig);
    }

#if defined(USE_VCP)
    serialConfig()->portConfigs[0].functionMask = FUNCTION_MSP;
#endif
}

void readEEPROM(void)
{
    suspendRxSignal();

    // Sanity check, read flash
    if (!scanEEPROM(true)) {
        failureMode(FAILURE_INVALID_EEPROM_CONTENTS);
    }

    pgActivateProfile(getCurrentProfile());

    setControlRateProfile(rateProfileSelection()->defaultRateProfileIndex);

    validateAndFixConfig();
    activateConfig();

    resumeRxSignal();
}

void writeEEPROM(void)
{
    suspendRxSignal();

    writeConfigToEEPROM();

    resumeRxSignal();
}

void ensureEEPROMContainsValidData(void)
{
    if (isEEPROMContentValid()) {
        return;
    }
    resetEEPROM();
}

void resetEEPROM(void)
{
    resetConf();
    writeEEPROM();
}

void saveConfigAndNotify(void)
{
    writeEEPROM();
    readEEPROM();
    beeperConfirmationBeeps(1);
}

void changeProfile(uint8_t profileIndex)
{
    setProfile(profileIndex);
    writeEEPROM();
    readEEPROM();
}

void handleOneshotFeatureChangeOnRestart(void)
{
    // Shutdown PWM on all motors prior to soft restart
    StopPwmAllMotors();
    delay(50);
    // Apply additional delay when OneShot125 feature changed from on to off state
    if (feature(FEATURE_ONESHOT125) && !featureConfigured(FEATURE_ONESHOT125)) {
        delay(ONESHOT_FEATURE_CHANGED_DELAY_ON_BOOT_MS);
    }
}<|MERGE_RESOLUTION|>--- conflicted
+++ resolved
@@ -255,25 +255,25 @@
 #endif
 #endif // LED_STRIP
 
-<<<<<<< HEAD
-#if defined(CC3D) && defined(SONAR) && defined(USE_SOFTSERIAL1) && defined(RSSI_ADC_GPIO)
-    // shared pin
-    if ((featureConfigured(FEATURE_SONAR) + featureConfigured(FEATURE_SOFTSERIAL) + featureConfigured(FEATURE_RSSI_ADC)) > 1) {
-    	featureClear(FEATURE_SONAR);
-    	featureClear(FEATURE_SOFTSERIAL);
-    	featureClear(FEATURE_RSSI_ADC);
-=======
-
 #if defined(CC3D)
 #if defined(DISPLAY) && defined(USE_UART3)
     if (featureConfigured(FEATURE_DISPLAY) && doesConfigurationUsePort(SERIAL_PORT_UART3)) {
         featureClear(FEATURE_DISPLAY);
     }
 #endif
+
 #if defined(SONAR) && defined(USE_SOFTSERIAL1)
     if (featureConfigured(FEATURE_SONAR) && featureConfigured(FEATURE_SOFTSERIAL)) {
         featureClear(FEATURE_SONAR);
->>>>>>> c7ea248d
+    }
+#endif
+
+#if defined(SONAR) && defined(USE_SOFTSERIAL1) && defined(RSSI_ADC_GPIO)
+    // shared pin
+    if ((featureConfigured(FEATURE_SONAR) + featureConfigured(FEATURE_SOFTSERIAL) + featureConfigured(FEATURE_RSSI_ADC)) > 1) {
+        featureClear(FEATURE_SONAR);
+        featureClear(FEATURE_SOFTSERIAL);
+        featureClear(FEATURE_RSSI_ADC);
     }
 #endif
 #endif // CC3D
