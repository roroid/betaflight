--- conflicted
+++ resolved
@@ -73,11 +73,8 @@
 #define PG_SERVO_CONFIG 52
 //#define PG_IBUS_TELEMETRY_CONFIG 53
 //#define PG_VTX_CONFIG 54
-<<<<<<< HEAD
 #define PG_RANGEFINDER_CONFIG 55
-=======
 #define PG_CF_END 52
->>>>>>> 73a54598
 
 // Driver configuration
 //#define PG_DRIVER_PWM_RX_CONFIG 100
