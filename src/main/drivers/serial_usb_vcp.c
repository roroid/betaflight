--- conflicted
+++ resolved
@@ -61,11 +61,7 @@
     return true;
 }
 
-<<<<<<< HEAD
-static uint32_t usbVcpAvailable(serialPort_t *instance)
-=======
-static uint8_t usbVcpAvailable(const serialPort_t *instance)
->>>>>>> 6f5855bf
+static uint32_t usbVcpAvailable(const serialPort_t *instance)
 {
     UNUSED(instance);
 
@@ -93,17 +89,11 @@
         return;
     }
 
-<<<<<<< HEAD
-    uint32_t start = millis();
-    uint8_t *p = data;
+    const uint32_t start = millis();
+    const uint8_t *p = data;
     uint32_t txed = 0;
     while (count > 0) {
         txed = CDC_Send_DATA(p, count);
-=======
-    const uint32_t start = millis();
-    for (const uint8_t *p = data; count > 0; ) {
-        const uint32_t txed = CDC_Send_DATA(p, count);
->>>>>>> 6f5855bf
         count -= txed;
         p += txed;
 
@@ -115,7 +105,7 @@
 
 static bool usbVcpFlush(vcpPort_t *port)
 {
-    const uint8_t count = port->txAt;
+    uint8_t count = port->txAt;
     port->txAt = 0;
 
     if (count == 0) {
@@ -125,14 +115,8 @@
     if (!usbIsConnected() || !usbIsConfigured()) {
         return false;
     }
-<<<<<<< HEAD
-=======
-    
-    uint32_t txed;
+
     const uint32_t start = millis();
->>>>>>> 6f5855bf
-
-    uint32_t start = millis();
     uint8_t *p = port->txBuf;
     uint32_t txed = 0;
     while (count > 0) {
