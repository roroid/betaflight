--- conflicted
+++ resolved
@@ -54,11 +54,7 @@
 #define CDC_CMD_PACKET_SZE             8    /* Control Endpoint Packet size */
 
 #define CDC_IN_FRAME_INTERVAL          15    /* Number of frames between IN transfers */
-<<<<<<< HEAD
-#define APP_RX_DATA_SIZE               2048  /* Total size of IN (outbound from FC) buffer: 
-=======
 #define APP_RX_DATA_SIZE               2048  /* Total size of IN (outbound from FC) buffer:
->>>>>>> 071b14f9
                                                  APP_RX_DATA_SIZE*8/MAX_BAUDARATE*1000 should be > CDC_IN_FRAME_INTERVAL */
 #define APP_TX_DATA_SIZE               2048  /* total size of the OUT (inbound to FC) buffer */
 #endif /* USE_USB_OTG_HS */
